--- conflicted
+++ resolved
@@ -24,12 +24,9 @@
   'mongodb.sh'
   'pinecone.sh'  
   's3.sh'
-<<<<<<< HEAD
   'postgresql.sh'
   'sqlite.sh'
-=======
   'weaviate.sh'
->>>>>>> ce905dd0
   'sharepoint-embed-cog-index.sh'
 )
 
