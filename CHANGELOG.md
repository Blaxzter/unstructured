--- conflicted
+++ resolved
@@ -1,18 +1,16 @@
-<<<<<<< HEAD
 ## 0.13.4-dev1
-=======
-## 0.13.4-dev0
-
-### Enhancements
-
-### Features
+
+### Enhancements
+
+### Features
+
+* **Add integration with the Google Cloud Vision API**. Adds a third OCR provider, alongside Tesseract and Paddle: the Google Cloud Vision API.
 
 ### Fixes
 
 * **Remove ElementMetadata.section field.**. This field was unused, not populated by any partitioners.
 
 ## 0.13.3
->>>>>>> 05ff9750
 
 ### Enhancements
 
@@ -24,8 +22,6 @@
 * **Redesign the internal mechanism of assigning element IDs** This allows for further enhancements related to element IDs such as deterministic and document-unique hashes. The way partitioning functions operate hasn't changed, which means `unique_element_ids` continues to be `False` by default, utilizing text hashes.
 
 ### Features
-
-* **Add integration with the Google Cloud Vision API**. Adds a third OCR provider, alongside Tesseract and Paddle: the Google Cloud Vision API.
 
 ### Fixes
 
