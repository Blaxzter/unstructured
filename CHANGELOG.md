--- conflicted
+++ resolved
@@ -1,8 +1,4 @@
-<<<<<<< HEAD
 ## 0.9.1-dev11
-=======
-## 0.9.1-dev10
->>>>>>> ad386af8
 
 ### Enhancements
 
