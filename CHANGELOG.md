<<<<<<< HEAD
## 0.10.20-dev2
=======
## 0.10.20-dev6
>>>>>>> 46cb1b64

### Enhancements

* **Refactor OCR code** The OCR code for entire page is moved from unstructured-inference to unstructured. On top of continuing support for OCR language parameter, we also support two OCR processing modes, "entire_page" or "individual_blocks".
* **Align to top left when shrinking bounding boxes for `xy-cut` sorting:** Update `shrink_bbox()` to keep top left rather than center.
* **Add visualization script to annotate elements** This script is often used to analyze/visualize elements with coordinates (e.g. partition_pdf()).
* **Adds data source properties to the Jira connector** These properties (date_created, date_modified, version, source_url, record_locator) are written to element metadata during ingest, mapping elements to information about the document source from which they derive. This functionality enables downstream applications to reveal source document applications, e.g. a link to a GDrive doc, Salesforce record, etc.
* **Improve title detection in pptx documents** The default title textboxes on a pptx slide are now categorized as titles.
* **Improve hierarchy detection in pptx documents** List items, and other slide text are properly nested under the slide title. This will enable better chunking of pptx documents.
* **Refactor of the ingest cli workflow** The refactored approach uses a dynamically set pipeline with a snapshot along each step to save progress and accommodate continuation from a snapshot if an error occurs. This also allows the pipeline to dynamically assign any number of steps to modify the partitioned content before it gets written to a destination.
### Features

* **Adds `edit_distance` calculation metrics** In order to benchmark the cleaned, extracted text with unstructured, `edit_distance` (`Levenshtein distance`) is included.
* **Adds detection_origin field to metadata** Problem: Currently isn't an easy way to find out how an element was created. With this change that information is added. Importance: With this information the developers and users are now able to know how an element was created to make decisions on how to use it. In order tu use this feature
setting UNSTRUCTURED_INCLUDE_DEBUG_METADATA=true is needed.

### Fixes

* **Fix prevent metadata module from importing dependencies from unnecessary modules** Problem: The `metadata` module had several top level imports that were only used in and applicable to code related to specific document types, while there were many general-purpose functions. As a result, general-purpose functions couldn't be used without unnecessary dependencies being installed. Fix: moved 3rd party dependency top level imports to inside the functions in which they are used and applied a decorator to check that the dependency is installed and emit a helpful error message if not.
* **Fixes category_depth None value for Title elements** Problem: `Title` elements from `chipper` get `category_depth`= None even when `Headline` and/or `Subheadline` elements are present in the same page. Fix: all `Title` elements with `category_depth` = None should be set to have a depth of 0 instead iff there are `Headline` and/or `Subheadline` element-types present. Importance: `Title` elements should be equivalent html `H1` when nested headings are present; otherwise, `category_depth` metadata can result ambiguous within elements in a page.
* **Tweak `xy-cut` ordering output to be more column friendly** This results in the order of elements more closely reflecting natural reading order which benefits downstream applications. While element ordering from `xy-cut` is usually mostly correct when ordering multi-column documents, sometimes elements from a RHS column will appear before elements in a LHS column. Fix: add swapped `xy-cut` ordering by sorting by X coordinate first and then Y coordinate.
* **Fixes badly initialized Formula** Problem: YoloX contain new types of elements, when loading a document that contain formulas a new element of that class
should be generated, however the Formula class inherits from Element instead of Text. After this change the element is correctly created with the correct class
allowing the document to be loaded. Fix: Change parent class for Formula to Text. Importance: Crucial to be able to load documents that contain formulas.

## 0.10.19

### Enhancements

* **Adds XLSX document level language detection** Enhancing on top of language detection functionality in previous release, we now support language detection within `.xlsx` file type at Element level.
* **bump `unstructured-inference` to `0.6.6`** The updated version of `unstructured-inference` makes table extraction in `hi_res` mode configurable to fine tune table extraction performance; it also improves element detection by adding a deduplication post processing step in the `hi_res` partitioning of pdfs and images.
* **Detect text in HTML Heading Tags as Titles** This will increase the accuracy of hierarchies in HTML documents and provide more accurate element categorization. If text is in an HTML heading tag and is not a list item, address, or narrative text, categorize it as a title.
* **Update python-based docs** Refactor docs to use the actual unstructured code rather than using the subprocess library to run the cli command itself.
* **Adds Table support for the `add_chunking_strategy` decorator to partition functions.** In addition to combining elements under Title elements, user's can now specify the `max_characters=<n>` argument to chunk Table elements into TableChunk elements with `text` and `text_as_html` of length <n> characters. This means partitioned Table results are ready for use in downstream applications without any post processing.
* **Expose endpoint url for s3 connectors** By allowing for the endpoint url to be explicitly overwritten, this allows for any non-AWS data providers supporting the s3 protocol to be supported (i.e. minio).
* **change default `hi_res` model for pdf/image partition to `yolox`** Now partitioning pdf/image using `hi_res` strategy utilizes `yolox_quantized` model isntead of `detectron2_onnx` model. This new default model has better recall for tables and produces more detailed categories for elements.
* **XLSX can now reads subtables within one sheet** Problem: Many .xlsx files are not created to be read as one full table per sheet. There are subtables, text and header along with more informations to extract from each sheet. Feature: This `partition_xlsx` now can reads subtable(s) within one .xlsx sheet, along with extracting other title and narrative texts. Importance: This enhance the power of .xlsx reading to not only one table per sheet, allowing user to capture more data tables from the file, if exists.
* **Update Documentation on Element Types and Metadata**: We have updated the documentation according to the latest element types and metadata. It includes the common and additional metadata provided by the Partitions and Connectors.

### Fixes

* **Fixes partition_pdf is_alnum reference bug** Problem: The `partition_pdf` when attempt to get bounding box from element experienced a reference before assignment error when the first object is not text extractable.  Fix: Switched to a flag when the condition is met. Importance: Crucial to be able to partition with pdf.
* **Fix various cases of HTML text missing after partition**
  Problem: Under certain circumstances, text immediately after some HTML tags will be misssing from partition result.
  Fix: Updated code to deal with these cases.
  Importance: This will ensure the correctness when partitioning HTML and Markdown documents.
* **Fixes chunking when `detection_class_prob` appears in Element metadata** Problem: when `detection_class_prob` appears in Element metadata, Elements will only be combined by chunk_by_title if they have the same `detection_class_prob` value (which is rare). This is unlikely a case we ever need to support and most often results in no chunking. Fix: `detection_class_prob` is included in the chunking list of metadata keys excluded for similarity comparison. Importance: This change allows `chunk_by_title` to operate as intended for documents which include `detection_class_prob` metadata in their Elements.

## 0.10.18

### Enhancements

* **Better detection of natural reading order in images and PDF's** The elements returned by partition better reflect natural reading order in some cases, particularly in complicated multi-column layouts, leading to better chunking and retrieval for downstream applications. Achieved by improving the `xy-cut` sorting to preprocess bboxes, shrinking all bounding boxes by 90% along x and y axes (still centered around the same center point), which allows projection lines to be drawn where not possible before if layout bboxes overlapped.
* **Improves `partition_xml` to be faster and more memory efficient when partitioning large XML files** The new behavior is to partition iteratively to prevent loading the entire XML tree into memory at once in most use cases.
* **Adds data source properties to SharePoint, Outlook, Onedrive, Reddit, Slack, DeltaTable connectors** These properties (date_created, date_modified, version, source_url, record_locator) are written to element metadata during ingest, mapping elements to information about the document source from which they derive. This functionality enables downstream applications to reveal source document applications, e.g. a link to a GDrive doc, Salesforce record, etc.
* **Add functionality to save embedded images in PDF's separately as images** This allows users to save embedded images in PDF's separately as images, given some directory path. The saved image path is written to the metadata for the Image element. Downstream applications may benefit by providing users with image links from relevant "hits."
* **Azure Cognite Search destination connector** New Azure Cognitive Search destination connector added to ingest CLI.  Users may now use `unstructured-ingest` to write partitioned data from over 20 data sources (so far) to an Azure Cognitive Search index.
* **Improves salesforce partitioning** Partitions Salesforce data as xlm instead of text for improved detail and flexibility. Partitions htmlbody instead of textbody for Salesforce emails. Importance: Allows all Salesforce fields to be ingested and gives Salesforce emails more detailed partitioning.
* **Add document level language detection functionality.** Introduces the "auto" default for the languages param, which then detects the languages present in the document using the `langdetect` package. Adds the document languages as ISO 639-3 codes to the element metadata. Implemented only for the partition_text function to start.
* **PPTX partitioner refactored in preparation for enhancement.** Behavior should be unchanged except that shapes enclosed in a group-shape are now included, as many levels deep as required (a group-shape can itself contain a group-shape).
* **Embeddings support for the SharePoint SourceConnector via unstructured-ingest CLI** The SharePoint connector can now optionally create embeddings from the elements it pulls out during partition and upload those embeddings to Azure Cognitive Search index.
* **Improves hierarchy from docx files by leveraging natural hierarchies built into docx documents**  Hierarchy can now be detected from an indentation level for list bullets/numbers and by style name (e.g. Heading 1, List Bullet 2, List Number).
* **Chunking support for the SharePoint SourceConnector via unstructured-ingest CLI** The SharePoint connector can now optionally chunk the elements pulled out during partition via the chunking unstructured brick. This can be used as a stage before creating embeddings.

### Features

* **Adds `links` metadata in `partition_pdf` for `fast` strategy.** Problem: PDF files contain rich information and hyperlink that Unstructured did not captured earlier. Feature: `partition_pdf` now can capture embedded links within the file along with its associated text and page number. Importance: Providing depth in extracted elements give user a better understanding and richer context of documents. This also enables user to map to other elements within the document if the hyperlink is refered internally.
* **Adds the embedding module to be able to embed Elements** Problem: Many NLP applications require the ability to represent parts of documents in a semantic way. Until now, Unstructured did not have text embedding ability within the core library. Feature: This embedding module is able to track embeddings related data with a class, embed a list of elements, and return an updated list of Elements with the *embeddings* property. The module is also able to embed query strings. Importance: Ability to embed documents or parts of documents will enable users to make use of these semantic representations in different NLP applications, such as search, retrieval, and retrieval augmented generation.

### Fixes

* **Fixes a metadata source serialization bug** Problem: In unstructured elements, when loading an elements json file from the disk, the data_source attribute is assumed to be an instance of DataSourceMetadata and the code acts based on that. However the loader did not satisfy the assumption, and loaded it as a dict instead, causing an error. Fix: Added necessary code block to initialize a DataSourceMetadata object, also refactored DataSourceMetadata.from_dict() method to remove redundant code. Importance: Crucial to be able to load elements (which have data_source fields) from json files.
* **Fixes issue where unstructured-inference was not getting updated** Problem: unstructured-inference was not getting upgraded to the version to match unstructured release when doing a pip install.  Solution: using `pip install unstructured[all-docs]` it will now upgrade both unstructured and unstructured-inference. Importance: This will ensure that the inference library is always in sync with the unstructured library, otherwise users will be using outdated libraries which will likely lead to unintended behavior.
* **Fixes SharePoint connector failures if any document has an unsupported filetype** Problem: Currently the entire connector ingest run fails if a single IngestDoc has an unsupported filetype. This is because a ValueError is raised in the IngestDoc's `__post_init__`. Fix: Adds a try/catch when the IngestConnector runs get_ingest_docs such that the error is logged but all processable documents->IngestDocs are still instantiated and returned. Importance: Allows users to ingest SharePoint content even when some files with unsupported filetypes exist there.
* **Fixes Sharepoint connector server_path issue** Problem: Server path for the Sharepoint Ingest Doc was incorrectly formatted, causing issues while fetching pages from the remote source. Fix: changes formatting of remote file path before instantiating SharepointIngestDocs and appends a '/' while fetching pages from the remote source. Importance: Allows users to fetch pages from Sharepoint Sites.
* **Fixes Sphinx errors.** Fixes errors when running Sphinx `make html` and installs library to suppress warnings.
* **Fixes a metadata backwards compatibility error** Problem: When calling `partition_via_api`, the hosted api may return an element schema that's newer than the current `unstructured`. In this case, metadata fields were added which did not exist in the local `ElementMetadata` dataclass, and `__init__()` threw an error. Fix: remove nonexistent fields before instantiating in `ElementMetadata.from_json()`. Importance: Crucial to avoid breaking changes when adding fields.
* **Fixes issue with Discord connector when a channel returns `None`** Problem: Getting the `jump_url` from a nonexistent Discord `channel` fails. Fix: property `jump_url` is now retrieved within the same context as the messages from the channel. Importance: Avoids cascading issues when the connector fails to fetch information about a Discord channel.
* **Fixes occasionally SIGABTR when writing table with `deltalake` on Linux** Problem: occasionally on Linux ingest can throw a `SIGABTR` when writing `deltalake` table even though the table was written correctly. Fix: put the writing function into a `Process` to ensure its execution to the fullest extent before returning to the main process. Importance: Improves stability of connectors using `deltalake`


* **Fix badly initialized Formula** Problem: YoloX contain new types of elements, when loading a document that contain formulas a new element of that class
should be generated, however the Formula class inherits from Element instead of Text. After this change the element is correctly created with the correct class
allowing the document to be loaded. Fix: Change parent class for Formula to Text. Importance: Crucial to be able to load documents that contain formulas.

## 0.10.16

### Enhancements

* **Adds data source properties to Airtable, Confluence, Discord, Elasticsearch, Google Drive, and Wikipedia connectors** These properties (date_created, date_modified, version, source_url, record_locator) are written to element metadata during ingest, mapping elements to information about the document source from which they derive. This functionality enables downstream applications to reveal source document applications, e.g. a link to a GDrive doc, Salesforce record, etc.
* **DOCX partitioner refactored in preparation for enhancement.** Behavior should be unchanged except in multi-section documents containing different headers/footers for different sections. These will now emit all distinct headers and footers encountered instead of just those for the last section.
* **Add a function to map between Tesseract and standard language codes.** This allows users to input language information to the `languages` param in any Tesseract-supported langcode or any ISO 639 standard language code.
* **Add document level language detection functionality.** Introduces the "auto" default for the languages param, which then detects the languages present in the document using the `langdetect` package. Implemented only for the partition_text function to start.

### Features

### Fixes

* ***Fixes an issue that caused a partition error for some PDF's.** Fixes GH Issue 1460 by bypassing a coordinate check if an element has invalid coordinates.

## 0.10.15


### Enhancements

* **Support for better element categories from the next-generation image-to-text model ("chipper").** Previously, not all of the classifications from Chipper were being mapped to proper `unstructured` element categories so the consumer of the library would see many `UncategorizedText` elements. This fixes the issue, improving the granularity of the element categories outputs for better downstream processing and chunking. The mapping update is:
  * "Threading": `NarrativeText`
  * "Form": `NarrativeText`
  * "Field-Name": `Title`
  * "Value": `NarrativeText`
  * "Link": `NarrativeText`
  * "Headline": `Title` (with `category_depth=1`)
  * "Subheadline": `Title` (with `category_depth=2`)
  * "Abstract": `NarrativeText`
* **Better ListItem grouping for PDF's (fast strategy).** The `partition_pdf` with `fast` strategy previously broke down some numbered list item lines as separate elements. This enhancement leverages the x,y coordinates and bbox sizes to help decide whether the following chunk of text is a continuation of the immediate previous detected ListItem element or not, and not detect it as its own non-ListItem element.
* **Fall back to text-based classification for uncategorized Layout elements for Images and PDF's**. Improves element classification by running existing text-based rules on previously `UncategorizedText` elements.
* **Adds table partitioning for Partitioning for many doc types including: .html, .epub., .md, .rst, .odt, and .msg.** At the core of this change is the .html partition functionality, which is leveraged by the other effected doc types. This impacts many scenarios where `Table` Elements are now propery extracted.
* **Create and add `add_chunking_strategy` decorator to partition functions.** Previously, users were responsible for their own chunking after partitioning elements, often required for downstream applications. Now, individual elements may be combined into right-sized chunks where min and max character size may be specified if `chunking_strategy=by_title`. Relevant elements are grouped together for better downstream results. This enables users immediately use partitioned results effectively in downstream applications (e.g. RAG architecture apps) without any additional post-processing.
* **Adds `languages` as an input parameter and marks `ocr_languages` kwarg for deprecation in pdf, image, and auto partitioning functions.** Previously, language information was only being used for Tesseract OCR for image-based documents and was in a Tesseract specific string format, but by refactoring into a list of standard language codes independent of Tesseract, the `unstructured` library will better support `languages` for other non-image pipelines and/or support for other OCR engines.
* **Removes `UNSTRUCTURED_LANGUAGE` env var usage and replaces `language` with `languages` as an input parameter to unstructured-partition-text_type functions.** The previous parameter/input setup was not user-friendly or scalable to the variety of elements being processed. By refactoring the inputted language information into a list of standard language codes, we can support future applications of the element language such as detection, metadata, and multi-language elements. Now, to skip English specific checks, set the `languages` parameter to any non-English language(s).
* **Adds `xlsx` and `xls` filetype extensions to the `skip_infer_table_types` default list in `partition`.** By adding these file types to the input parameter these files should not go through table extraction. Users can still specify if they would like to extract tables from these filetypes, but will have to set the `skip_infer_table_types` to exclude the desired filetype extension. This avoids mis-representing complex spreadsheets where there may be multiple sub-tables and other content.
* **Better debug output related to sentence counting internals**. Clarify message when sentence is not counted toward sentence count because there aren't enough words, relevant for developers focused on `unstructured`s NLP internals.
* **Faster ocr_only speed for partitioning PDF and images.** Use `unstructured_pytesseract.run_and_get_multiple_output` function to reduce the number of calls to `tesseract` by half when partitioning pdf or image with `tesseract`
* **Adds data source properties to fsspec connectors** These properties (date_created, date_modified, version, source_url, record_locator) are written to element metadata during ingest, mapping elements to information about the document source from which they derive. This functionality enables downstream applications to reveal source document applications, e.g. a link to a GDrive doc, Salesforce record, etc.
* **Add delta table destination connector** New delta table destination connector added to ingest CLI.  Users may now use `unstructured-ingest` to write partitioned data from over 20 data sources (so far) to a Delta Table.
* **Rename to Source and Destination Connectors in the Documentation.** Maintain naming consistency between Connectors codebase and documentation with the first addition to a destination connector.
* **Non-HTML text files now return unstructured-elements as opposed to HTML-elements.** Previously the text based files that went through `partition_html` would return HTML-elements but now we preserve the format from the input using `source_format` argument in the partition call.
* **Adds `PaddleOCR` as an optional alternative to `Tesseract`** for OCR in processing of PDF or Image files, it is installable via the `makefile` command `install-paddleocr`. For experimental purposes only.
* **Bump unstructured-inference** to 0.5.28. This version bump markedly improves the output of table data, rendered as `metadata.text_as_html` in an element. These changes include:
  * add env variable `ENTIRE_PAGE_OCR` to specify using paddle or tesseract on entire page OCR
  * table structure detection now pads the input image by 25 pixels in all 4 directions to improve its recall (0.5.27)
  * support paddle with both cpu and gpu and assume it is pre-installed (0.5.26)
  * fix a bug where `cells_to_html` doesn't handle cells spanning multiple rows properly (0.5.25)
  * remove `cv2` preprocessing step before OCR step in table transformer (0.5.24)

### Features

* **Adds element metadata via `category_depth` with default value None**.
  * This additional metadata is useful for vectordb/LLM, chunking strategies, and retrieval applications.
* **Adds a naive hierarchy for elements via a `parent_id` on the element's metadata**
  * Users will now have more metadata for implementing vectordb/LLM chunking strategies. For example, text elements could be queried by their preceding title element.
  * Title elements created from HTML headings will properly nest

### Fixes

* **`add_pytesseract_bboxes_to_elements` no longer returns `nan` values**. The function logic is now broken into new methods
  `_get_element_box` and `convert_multiple_coordinates_to_new_system`
* **Selecting a different model wasn't being respected when calling `partition_image`.** Problem: `partition_pdf` allows for passing a `model_name` parameter. Given the similarity between the image and PDF pipelines, the expected behavior is that `partition_image` should support the same parameter, but `partition_image` was unintentionally not passing along its `kwargs`. This was corrected by adding the kwargs to the downstream call.
* **Fixes a chunking issue via dropping the field "coordinates".** Problem: chunk_by_title function was chunking each element to its own individual chunk while it needed to group elements into a fewer number of chunks. We've discovered that this happens due to a metadata matching logic in chunk_by_title function, and discovered that elements with different metadata can't be put into the same chunk. At the same time, any element with "coordinates" essentially had different metadata than other elements, due each element locating in different places and having different coordinates. Fix: That is why we have included the key "coordinates" inside a list of excluded metadata keys, while doing this "metadata_matches" comparision. Importance: This change is crucial to be able to chunk by title for documents which include "coordinates" metadata in their elements.

## 0.10.14

### Enhancements

* Update all connectors to use new downstream architecture
  * New click type added to parse comma-delimited string inputs
  * Some CLI options renamed

### Features

### Fixes

## 0.10.13

### Enhancements

* Updated documentation: Added back support doc types for partitioning, more Python codes in the API page,  RAG definition, and use case.
* Updated Hi-Res Metadata: PDFs and Images using Hi-Res strategy now have layout model class probabilities added ot metadata.
* Updated the `_detect_filetype_from_octet_stream()` function to use libmagic to infer the content type of file when it is not a zip file.
* Tesseract minor version bump to 5.3.2

### Features

* Add Jira Connector to be able to pull issues from a Jira organization
* Add `clean_ligatures` function to expand ligatures in text


### Fixes

* `partition_html` breaks on `<br>` elements.
* Ingest error handling to properly raise errors when wrapped
* GH issue 1361: fixes a sortig error that prevented some PDF's from being parsed
* Bump unstructured-inference
  * Brings back embedded images in PDF's (0.5.23)

## 0.10.12

### Enhancements

* Removed PIL pin as issue has been resolved upstream
* Bump unstructured-inference
  * Support for yolox_quantized layout detection model (0.5.20)
* YoloX element types added


### Features

* Add Salesforce Connector to be able to pull Account, Case, Campaign, EmailMessage, Lead

### Fixes


* Bump unstructured-inference
  * Avoid divide-by-zero errors swith `safe_division` (0.5.21)

## 0.10.11

### Enhancements

* Bump unstructured-inference
  * Combine entire-page OCR output with layout-detected elements, to ensure full coverage of the page (0.5.19)

### Features

* Add in ingest cli s3 writer

### Fixes

* Fix a bug where `xy-cut` sorting attemps to sort elements without valid coordinates; now xy cut sorting only works when **all** elements have valid coordinates

## 0.10.10

### Enhancements

* Adds `text` as an input parameter to `partition_xml`.
* `partition_xml` no longer runs through `partition_text`, avoiding incorrect splitting
  on carriage returns in the XML. Since `partition_xml` no longer calls `partition_text`,
  `min_partition` and `max_partition` are no longer supported in `partition_xml`.
* Bump `unstructured-inference==0.5.18`, change non-default detectron2 classification threshold
* Upgrade base image from rockylinux 8 to rockylinux 9
* Serialize IngestDocs to JSON when passing to subprocesses

### Features

### Fixes

- Fix a bug where mismatched `elements` and `bboxes` are passed into `add_pytesseract_bbox_to_elements`

## 0.10.9

### Enhancements

* Fix `test_json` to handle only non-extra dependencies file types (plain-text)

### Features

* Adds `chunk_by_title` to break a document into sections based on the presence of `Title`
  elements.
* add new extraction function `extract_image_urls_from_html` to extract all img related URL from html text.

### Fixes

* Make cv2 dependency optional
* Edit `add_pytesseract_bbox_to_elements`'s (`ocr_only` strategy) `metadata.coordinates.points` return type to `Tuple` for consistency.
* Re-enable test-ingest-confluence-diff for ingest tests
* Fix syntax for ingest test check number of files

## 0.10.8

### Enhancements

* Release docker image that installs Python 3.10 rather than 3.8

### Features

### Fixes

## 0.10.7

### Enhancements

### Features

### Fixes

* Remove overly aggressive ListItem chunking for images and PDF's which typically resulted in inchorent elements.

## 0.10.6

### Enhancements

* Enable `partition_email` and `partition_msg` to detect if an email is PGP encryped. If
  and email is PGP encryped, the functions will return an empy list of elements and
  emit a warning about the encrypted content.
* Add threaded Slack conversations into Slack connector output
* Add functionality to sort elements using `xy-cut` sorting approach in `partition_pdf` for `hi_res` and `fast` strategies
* Bump unstructured-inference
  * Set OMP_THREAD_LIMIT to 1 if not set for better tesseract perf (0.5.17)

### Features

* Extract coordinates from PDFs and images when using OCR only strategy and add to metadata

### Fixes

* Update `partition_html` to respect the order of `<pre>` tags.
* Fix bug in `partition_pdf_or_image` where two partitions were called if `strategy == "ocr_only"`.
* Bump unstructured-inference
  * Fix issue where temporary files were being left behind (0.5.16)
* Adds deprecation warning for the `file_filename` kwarg to `partition`, `partition_via_api`,
  and `partition_multiple_via_api`.
* Fix documentation build workflow by pinning dependencies

## 0.10.5

### Enhancements

* Create new CI Pipelines
  - Checking text, xml, email, and html doc tests against the library installed without extras
  - Checking each library extra against their respective tests
* `partition` raises an error and tells the user to install the appropriate extra if a filetype
  is detected that is missing dependencies.
* Add custom errors to ingest
* Bump `unstructured-ingest==0.5.15`
  - Handle an uncaught TesseractError (0.5.15)
  - Add TIFF test file and TIFF filetype to `test_from_image_file` in `test_layout` (0.5.14)
* Use `entire_page` ocr mode for pdfs and images
* Add notes on extra installs to docs
* Adds ability to reuse connections per process in unstructured-ingest

### Features
* Add delta table connector

### Fixes

## 0.10.4
* Pass ocr_mode in partition_pdf and set the default back to individual pages for now
* Add diagrams and descriptions for ingest design in the ingest README

### Features
* Supports multipage TIFF image partitioning

### Fixes

## 0.10.2

### Enhancements
* Bump unstructured-inference==0.5.13:
  - Fix extracted image elements being included in layout merge, addresses the issue
    where an entire-page image in a PDF was not passed to the layout model when using hi_res.

### Features

### Fixes

## 0.10.1

### Enhancements
* Bump unstructured-inference==0.5.12:
  - fix to avoid trace for certain PDF's (0.5.12)
  - better defaults for DPI for hi_res and  Chipper (0.5.11)
  - implement full-page OCR (0.5.10)

### Features

### Fixes

* Fix dead links in repository README (Quick Start > Install for local development, and Learn more > Batch Processing)
* Update document dependencies to include tesseract-lang for additional language support (required for tests to pass)

## 0.10.0

### Enhancements

* Add `include_header` kwarg to `partition_xlsx` and change default behavior to `True`
* Update the `links` and `emphasized_texts` metadata fields

### Features

### Fixes

## 0.9.3

### Enhancements

* Pinned dependency cleanup.
* Update `partition_csv` to always use `soupparser_fromstring` to parse `html text`
* Update `partition_tsv` to always use `soupparser_fromstring` to parse `html text`
* Add `metadata.section` to capture epub table of contents data
* Add `unique_element_ids` kwarg to partition functions. If `True`, will use a UUID
  for element IDs instead of a SHA-256 hash.
* Update `partition_xlsx` to always use `soupparser_fromstring` to parse `html text`
* Add functionality to switch `html` text parser based on whether the `html` text contains emoji
* Add functionality to check if a string contains any emoji characters
* Add CI tests around Notion

### Features

* Add Airtable Connector to be able to pull views/tables/bases from an Airtable organization

### Fixes

* fix pdf partition of list items being detected as titles in OCR only mode
* make notion module discoverable
* fix emails with `Content-Distribution: inline` and `Content-Distribution: attachment` with no filename
* Fix email attachment filenames which had `=` in the filename itself

## 0.9.2


### Enhancements

* Update table extraction section in API documentation to sync with change in Prod API
* Update Notion connector to extract to html
* Added UUID option for `element_id`
* Bump unstructured-inference==0.5.9:
  - better caching of models
  - another version of detectron2 available, though the default layout model is unchanged
* Added UUID option for element_id
* Added UUID option for element_id
* CI improvements to run ingest tests in parallel

### Features

* Adds Sharepoint connector.

### Fixes

* Bump unstructured-inference==0.5.9:
  - ignores Tesseract errors where no text is extracted for tiles that indeed, have no text

## 0.9.1

### Enhancements

* Adds --partition-pdf-infer-table-structure to unstructured-ingest.
* Enable `partition_html` to skip headers and footers with the `skip_headers_and_footers` flag.
* Update `partition_doc` and `partition_docx` to track emphasized texts in the output
* Adds post processing function `filter_element_types`
* Set the default strategy for partitioning images to `hi_res`
* Add page break parameter section in API documentation to sync with change in Prod API
* Update `partition_html` to track emphasized texts in the output
* Update `XMLDocument._read_xml` to create `<p>` tag element for the text enclosed in the `<pre>` tag
* Add parameter `include_tail_text` to `_construct_text` to enable (skip) tail text inclusion
* Add Notion connector

### Features

### Fixes

* Remove unused `_partition_via_api` function
* Fixed emoji bug in `partition_xlsx`.
* Pass `file_filename` metadata when partitioning file object
* Skip ingest test on missing Slack token
* Add Dropbox variables to CI environments
* Remove default encoding for ingest
* Adds new element type `EmailAddress` for recognising email address in the  text
* Simplifies `min_partition` logic; makes partitions falling below the `min_partition`
  less likely.
* Fix bug where ingest test check for number of files fails in smoke test
* Fix unstructured-ingest entrypoint failure

## 0.9.0

### Enhancements

* Dependencies are now split by document type, creating a slimmer base installation.

## 0.8.8

### Enhancements

### Features

### Fixes

* Rename "date" field to "last_modified"
* Adds Box connector

### Fixes

## 0.8.7

### Enhancements

* Put back useful function `split_by_paragraph`

### Features

### Fixes

* Fix argument order in NLTK download step

## 0.8.6

### Enhancements

### Features

### Fixes

* Remove debug print lines and non-functional code

## 0.8.5

### Enhancements

* Add parameter `skip_infer_table_types` to enable (skip) table extraction for other doc types
* Adds optional Unstructured API unit tests in CI
* Tracks last modified date for all document types.
* Add auto_paragraph_grouper to detect new-line and blank-line new paragraph for .txt files.
* refactor the ingest cli to better support expanding supported connectors

## 0.8.3

### Enhancements

### Features

### Fixes

* NLTK now only gets downloaded if necessary.
* Handling for empty tables in Word Documents and PowerPoints.

## 0.8.4

### Enhancements

* Additional tests and refactor of JSON detection.
* Update functionality to retrieve image metadata from a page for `document_to_element_list`
* Links are now tracked in `partition_html` output.
* Set the file's current position to the beginning after reading the file in `convert_to_bytes`
* Add `min_partition` kwarg to that combines elements below a specified threshold and modifies splitting of strings longer than max partition so words are not split.
* set the file's current position to the beginning after reading the file in `convert_to_bytes`
* Add slide notes to pptx
* Add `--encoding` directive to ingest
* Improve json detection by `detect_filetype`

### Features

* Adds Outlook connector
* Add support for dpi parameter in inference library
* Adds Onedrive connector.
* Add Confluence connector for ingest cli to pull the body text from all documents from all spaces in a confluence domain.

### Fixes

* Fixes issue with email partitioning where From field was being assigned the To field value.
* Use the `image_metadata` property of the `PageLayout` instance to get the page image info in the `document_to_element_list`
* Add functionality to write images to computer storage temporarily instead of keeping them in memory for `ocr_only` strategy
* Add functionality to convert a PDF in small chunks of pages at a time for `ocr_only` strategy
* Adds `.txt`, `.text`, and `.tab` to list of extensions to check if file
  has a `text/plain` MIME type.
* Enables filters to be passed to `partition_doc` so it doesn't error with LibreOffice7.
* Removed old error message that's superseded by `requires_dependencies`.
* Removes using `hi_res` as the default strategy value for `partition_via_api` and `partition_multiple_via_api`

## 0.8.1

### Enhancements

* Add support for Python 3.11

### Features

### Fixes

* Fixed `auto` strategy detected scanned document as having extractable text and using `fast` strategy, resulting in no output.
* Fix list detection in MS Word documents.
* Don't instantiate an element with a coordinate system when there isn't a way to get its location data.

## 0.8.0

### Enhancements

* Allow model used for hi res pdf partition strategy to be chosen when called.
* Updated inference package

### Features

* Add `metadata_filename` parameter across all partition functions

### Fixes

* Update to ensure `convert_to_datafame` grabs all of the metadata fields.
* Adjust encoding recognition threshold value in `detect_file_encoding`
* Fix KeyError when `isd_to_elements` doesn't find a type
* Fix `_output_filename` for local connector, allowing single files to be written correctly to the disk

* Fix for cases where an invalid encoding is extracted from an email header.

### BREAKING CHANGES

* Information about an element's location is no longer returned as top-level attributes of an element. Instead, it is returned in the `coordinates` attribute of the element's metadata.

## 0.7.12

### Enhancements

* Adds `include_metadata` kwarg to `partition_doc`, `partition_docx`, `partition_email`, `partition_epub`, `partition_json`, `partition_msg`, `partition_odt`, `partition_org`, `partition_pdf`, `partition_ppt`, `partition_pptx`, `partition_rst`, and `partition_rtf`
### Features

* Add Elasticsearch connector for ingest cli to pull specific fields from all documents in an index.
* Adds Dropbox connector

### Fixes

* Fix tests that call unstructured-api by passing through an api-key
* Fixed page breaks being given (incorrect) page numbers
* Fix skipping download on ingest when a source document exists locally

## 0.7.11

### Enhancements

* More deterministic element ordering when using `hi_res` PDF parsing strategy (from unstructured-inference bump to 0.5.4)
* Make large model available (from unstructured-inference bump to 0.5.3)
* Combine inferred elements with extracted elements (from unstructured-inference bump to 0.5.2)
* `partition_email` and `partition_msg` will now process attachments if `process_attachments=True`
  and a attachment partitioning functions is passed through with `attachment_partitioner=partition`.

### Features

### Fixes

* Fix tests that call unstructured-api by passing through an api-key
* Fixed page breaks being given (incorrect) page numbers
* Fix skipping download on ingest when a source document exists locally

## 0.7.10

### Enhancements

* Adds a `max_partition` parameter to `partition_text`, `partition_pdf`, `partition_email`,
  `partition_msg` and `partition_xml` that sets a limit for the size of an individual
  document elements. Defaults to `1500` for everything except `partition_xml`, which has
  a default value of `None`.
* DRY connector refactor

### Features

* `hi_res` model for pdfs and images is selectable via environment variable.

### Fixes

* CSV check now ignores escaped commas.
* Fix for filetype exploration util when file content does not have a comma.
* Adds negative lookahead to bullet pattern to avoid detecting plain text line
  breaks like `-------` as list items.
* Fix pre tag parsing for `partition_html`
* Fix lookup error for annotated Arabic and Hebrew encodings

## 0.7.9

### Enhancements

* Improvements to string check for leafs in `partition_xml`.
* Adds --partition-ocr-languages to unstructured-ingest.

### Features

* Adds `partition_org` for processed Org Mode documents.

### Fixes

## 0.7.8

### Enhancements

### Features

* Adds Google Cloud Service connector

### Fixes

* Updates the `parse_email` for `partition_eml` so that `unstructured-api` passes the smoke tests
* `partition_email` now works if there is no message content
* Updates the `"fast"` strategy for `partition_pdf` so that it's able to recursively
* Adds recursive functionality to all fsspec connectors
* Adds generic --recursive ingest flag

## 0.7.7

### Enhancements

* Adds functionality to replace the `MIME` encodings for `eml` files with one of the common encodings if a `unicode` error occurs
* Adds missed file-like object handling in `detect_file_encoding`
* Adds functionality to extract charset info from `eml` files

### Features

* Added coordinate system class to track coordinate types and convert to different coordinate

### Fixes

* Adds an `html_assemble_articles` kwarg to `partition_html` to enable users to capture
  control whether content outside of `<article>` tags is captured when
  `<article>` tags are present.
* Check for the `xml` attribute on `element` before looking for pagebreaks in `partition_docx`.

## 0.7.6

### Enhancements

* Convert fast startegy to ocr_only for images
* Adds support for page numbers in `.docx` and `.doc` when user or renderer
  created page breaks are present.
* Adds retry logic for the unstructured-ingest Biomed connector

### Features

* Provides users with the ability to extract additional metadata via regex.
* Updates `partition_docx` to include headers and footers in the output.
* Create `partition_tsv` and associated tests. Make additional changes to `detect_filetype`.

### Fixes

* Remove fake api key in test `partition_via_api` since we now require valid/empty api keys
* Page number defaults to `None` instead of `1` when page number is not present in the metadata.
  A page number of `None` indicates that page numbers are not being tracked for the document
  or that page numbers do not apply to the element in question..
* Fixes an issue with some pptx files. Assume pptx shapes are found in top left position of slide
  in case the shape.top and shape.left attributes are `None`.

## 0.7.5

### Enhancements

* Adds functionality to sort elements in `partition_pdf` for `fast` strategy
* Adds ingest tests with `--fast` strategy on PDF documents
* Adds --api-key to unstructured-ingest

### Features

* Adds `partition_rst` for processed ReStructured Text documents.

### Fixes

* Adds handling for emails that do not have a datetime to extract.
* Adds pdf2image package as core requirement of unstructured (with no extras)

## 0.7.4

### Enhancements

* Allows passing kwargs to request data field for `partition_via_api` and `partition_multiple_via_api`
* Enable MIME type detection if libmagic is not available
* Adds handling for empty files in `detect_filetype` and `partition`.

### Features

### Fixes

* Reslove `grpcio` import issue on `weaviate.schema.validate_schema` for python 3.9 and 3.10
* Remove building `detectron2` from source in Dockerfile

## 0.7.3

### Enhancements

* Update IngestDoc abstractions and add data source metadata in ElementMetadata

### Features

### Fixes

* Pass `strategy` parameter down from `partition` for `partition_image`
* Filetype detection if a CSV has a `text/plain` MIME type
* `convert_office_doc` no longers prints file conversion info messages to stdout.
* `partition_via_api` reflects the actual filetype for the file processed in the API.

## 0.7.2

### Enhancements

* Adds an optional encoding kwarg to `elements_to_json` and `elements_from_json`
* Bump version of base image to use new stable version of tesseract

### Features

### Fixes

* Update the `read_txt_file` utility function to keep using `spooled_to_bytes_io_if_needed` for xml
* Add functionality to the `read_txt_file` utility function to handle file-like object from URL
* Remove the unused parameter `encoding` from `partition_pdf`
* Change auto.py to have a `None` default for encoding
* Add functionality to try other common encodings for html and xml files if an error related to the encoding is raised and the user has not specified an encoding.
* Adds benchmark test with test docs in example-docs
* Re-enable test_upload_label_studio_data_with_sdk
* File detection now detects code files as plain text
* Adds `tabulate` explicitly to dependencies
* Fixes an issue in `metadata.page_number` of pptx files
* Adds showing help if no parameters passed

## 0.7.1

### Enhancements

### Features

* Add `stage_for_weaviate` to stage `unstructured` outputs for upload to Weaviate, along with
  a helper function for defining a class to use in Weaviate schemas.
* Builds from Unstructured base image, built off of Rocky Linux 8.7, this resolves almost all CVE's in the image.

### Fixes

## 0.7.0

### Enhancements

* Installing `detectron2` from source is no longer required when using the `local-inference` extra.
* Updates `.pptx` parsing to include text in tables.

### Features

### Fixes

* Fixes an issue in `_add_element_metadata` that caused all elements to have `page_number=1`
  in the element metadata.
* Adds `.log` as a file extension for TXT files.
* Adds functionality to try other common encodings for email (`.eml`) files if an error related to the encoding is raised and the user has not specified an encoding.
* Allow passed encoding to be used in the `replace_mime_encodings`
* Fixes page metadata for `partition_html` when `include_metadata=False`
* A `ValueError` now raises if `file_filename` is not specified when you use `partition_via_api`
  with a file-like object.

## 0.6.11

### Enhancements

* Supports epub tests since pandoc is updated in base image

### Features


### Fixes


## 0.6.10

### Enhancements

* XLS support from auto partition

### Features

### Fixes

## 0.6.9

### Enhancements

* fast strategy for pdf now keeps element bounding box data
* setup.py refactor

### Features

### Fixes

* Adds functionality to try other common encodings if an error related to the encoding is raised and the user has not specified an encoding.
* Adds additional MIME types for CSV

## 0.6.8

### Enhancements

### Features

* Add `partition_csv` for CSV files.

### Fixes

## 0.6.7

### Enhancements

* Deprecate `--s3-url` in favor of `--remote-url` in CLI
* Refactor out non-connector-specific config variables
* Add `file_directory` to metadata
* Add `page_name` to metadata. Currently used for the sheet name in XLSX documents.
* Added a `--partition-strategy` parameter to unstructured-ingest so that users can specify
  partition strategy in CLI. For example, `--partition-strategy fast`.
* Added metadata for filetype.
* Add Discord connector to pull messages from a list of channels
* Refactor `unstructured/file-utils/filetype.py` to better utilise hashmap to return mime type.
* Add local declaration of DOCX_MIME_TYPES and XLSX_MIME_TYPES for `test_filetype.py`.

### Features

* Add `partition_xml` for XML files.
* Add `partition_xlsx` for Microsoft Excel documents.

### Fixes

* Supports `hml` filetype for partition as a variation of html filetype.
* Makes `pytesseract` a function level import in `partition_pdf` so you can use the `"fast"`
  or `"hi_res"` strategies if `pytesseract` is not installed. Also adds the
  `required_dependencies` decorator for the `"hi_res"` and `"ocr_only"` strategies.
* Fix to ensure `filename` is tracked in metadata for `docx` tables.

## 0.6.6

### Enhancements

* Adds an `"auto"` strategy that chooses the partitioning strategy based on document
  characteristics and function kwargs. This is the new default strategy for `partition_pdf`
  and `partition_image`. Users can maintain existing behavior by explicitly setting
  `strategy="hi_res"`.
* Added an additional trace logger for NLP debugging.
* Add `get_date` method to `ElementMetadata` for converting the datestring to a `datetime` object.
* Cleanup the `filename` attribute on `ElementMetadata` to remove the full filepath.

### Features

* Added table reading as html with URL parsing to `partition_docx` in docx
* Added metadata field for text_as_html for docx files

### Fixes

* `fileutils/file_type` check json and eml decode ignore error
* `partition_email` was updated to more flexibly handle deviations from the RFC-2822 standard.
  The time in the metadata returns `None` if the time does not match RFC-2822 at all.
* Include all metadata fields when converting to dataframe or CSV

## 0.6.5

### Enhancements

* Added support for SpooledTemporaryFile file argument.

### Features

### Fixes


## 0.6.4

### Enhancements

* Added an "ocr_only" strategy for `partition_pdf`. Refactored the strategy decision
  logic into its own module.

### Features

### Fixes

## 0.6.3

### Enhancements

* Add an "ocr_only" strategy for `partition_image`.

### Features

* Added `partition_multiple_via_api` for partitioning multiple documents in a single REST
  API call.
* Added `stage_for_baseplate` function to prepare outputs for ingestion into Baseplate.
* Added `partition_odt` for processing Open Office documents.

### Fixes

* Updates the grouping logic in the `partition_pdf` fast strategy to group together text
  in the same bounding box.

## 0.6.2

### Enhancements

* Added logic to `partition_pdf` for detecting copy protected PDFs and falling back
  to the hi res strategy when necessary.


### Features

* Add `partition_via_api` for partitioning documents through the hosted API.

### Fixes

* Fix how `exceeds_cap_ratio` handles empty (returns `True` instead of `False`)
* Updates `detect_filetype` to properly detect JSONs when the MIME type is `text/plain`.

## 0.6.1

### Enhancements

* Updated the table extraction parameter name to be more descriptive

### Features

### Fixes

## 0.6.0

### Enhancements

* Adds an `ssl_verify` kwarg to `partition` and `partition_html` to enable turning off
  SSL verification for HTTP requests. SSL verification is on by default.
* Allows users to pass in ocr language to `partition_pdf` and `partition_image` through
  the `ocr_language` kwarg. `ocr_language` corresponds to the code for the language pack
  in Tesseract. You will need to install the relevant Tesseract language pack to use a
  given language.

### Features

* Table extraction is now possible for pdfs from `partition` and `partition_pdf`.
* Adds support for extracting attachments from `.msg` files

### Fixes

* Adds an `ssl_verify` kwarg to `partition` and `partition_html` to enable turning off
  SSL verification for HTTP requests. SSL verification is on by default.

## 0.5.13

### Enhancements

* Allow headers to be passed into `partition` when `url` is used.

### Features

* `bytes_string_to_string` cleaning brick for bytes string output.

### Fixes

* Fixed typo in call to `exactly_one` in `partition_json`
* unstructured-documents encode xml string if document_tree is `None` in `_read_xml`.
* Update to `_read_xml` so that Markdown files with embedded HTML process correctly.
* Fallback to "fast" strategy only emits a warning if the user specifies the "hi_res" strategy.
* unstructured-partition-text_type exceeds_cap_ratio fix returns and how capitalization ratios are calculated
* `partition_pdf` and `partition_text` group broken paragraphs to avoid fragmented `NarrativeText` elements.
* .json files resolved as "application/json" on centos7 (or other installs with older libmagic libs)

## 0.5.12

### Enhancements

* Add OS mimetypes DB to docker image, mainly for unstructured-api compat.
* Use the image registry as a cache when building Docker images.
* Adds the ability for `partition_text` to group together broken paragraphs.
* Added method to utils to allow date time format validation

### Features
* Add Slack connector to pull messages for a specific channel

* Add --partition-by-api parameter to unstructured-ingest
* Added `partition_rtf` for processing rich text files.
* `partition` now accepts a `url` kwarg in addition to `file` and `filename`.

### Fixes

* Allow encoding to be passed into `replace_mime_encodings`.
* unstructured-ingest connector-specific dependencies are imported on demand.
* unstructured-ingest --flatten-metadata supported for local connector.
* unstructured-ingest fix runtime error when using --metadata-include.

## 0.5.11

### Enhancements

### Features

### Fixes

* Guard against null style attribute in docx document elements
* Update HTML encoding to better support foreign language characters

## 0.5.10

### Enhancements

* Updated inference package
* Add sender, recipient, date, and subject to element metadata for emails

### Features

* Added `--download-only` parameter to `unstructured-ingest`

### Fixes

* FileNotFound error when filename is provided but file is not on disk

## 0.5.9

### Enhancements

### Features

### Fixes

* Convert file to str in helper `split_by_paragraph` for `partition_text`

## 0.5.8

### Enhancements

* Update `elements_to_json` to return string when filename is not specified
* `elements_from_json` may take a string instead of a filename with the `text` kwarg
* `detect_filetype` now does a final fallback to file extension.
* Empty tags are now skipped during the depth check for HTML processing.

### Features

* Add local file system to `unstructured-ingest`
* Add `--max-docs` parameter to `unstructured-ingest`
* Added `partition_msg` for processing MSFT Outlook .msg files.

### Fixes

* `convert_file_to_text` now passes through the `source_format` and `target_format` kwargs.
  Previously they were hard coded.
* Partitioning functions that accept a `text` kwarg no longer raise an error if an empty
  string is passed (and empty list of elements is returned instead).
* `partition_json` no longer fails if the input is an empty list.
* Fixed bug in `chunk_by_attention_window` that caused the last word in segments to be cut-off
  in some cases.

### BREAKING CHANGES

* `stage_for_transformers` now returns a list of elements, making it consistent with other
  staging bricks

## 0.5.7

### Enhancements

* Refactored codebase using `exactly_one`
* Adds ability to pass headers when passing a url in partition_html()
* Added optional `content_type` and `file_filename` parameters to `partition()` to bypass file detection

### Features

* Add `--flatten-metadata` parameter to `unstructured-ingest`
* Add `--fields-include` parameter to `unstructured-ingest`

### Fixes

## 0.5.6

### Enhancements

* `contains_english_word()`, used heavily in text processing, is 10x faster.

### Features

* Add `--metadata-include` and `--metadata-exclude` parameters to `unstructured-ingest`
* Add `clean_non_ascii_chars` to remove non-ascii characters from unicode string

### Fixes

* Fix problem with PDF partition (duplicated test)

## 0.5.4

### Enhancements

* Added Biomedical literature connector for ingest cli.
* Add `FsspecConnector` to easily integrate any existing `fsspec` filesystem as a connector.
* Rename `s3_connector.py` to `s3.py` for readability and consistency with the
  rest of the connectors.
* Now `S3Connector` relies on `s3fs` instead of on `boto3`, and it inherits
  from `FsspecConnector`.
* Adds an `UNSTRUCTURED_LANGUAGE_CHECKS` environment variable to control whether or not language
  specific checks like vocabulary and POS tagging are applied. Set to `"true"` for higher
  resolution partitioning and `"false"` for faster processing.
* Improves `detect_filetype` warning to include filename when provided.
* Adds a "fast" strategy for partitioning PDFs with PDFMiner. Also falls back to the "fast"
  strategy if detectron2 is not available.
* Start deprecation life cycle for `unstructured-ingest --s3-url` option, to be deprecated in
  favor of `--remote-url`.

### Features

* Add `AzureBlobStorageConnector` based on its `fsspec` implementation inheriting
from `FsspecConnector`
* Add `partition_epub` for partitioning e-books in EPUB3 format.

### Fixes

* Fixes processing for text files with `message/rfc822` MIME type.
* Open xml files in read-only mode when reading contents to construct an XMLDocument.

## 0.5.3

### Enhancements

* `auto.partition()` can now load Unstructured ISD json documents.
* Simplify partitioning functions.
* Improve logging for ingest CLI.

### Features

* Add `--wikipedia-auto-suggest` argument to the ingest CLI to disable automatic redirection
  to pages with similar names.
* Add setup script for Amazon Linux 2
* Add optional `encoding` argument to the `partition_(text/email/html)` functions.
* Added Google Drive connector for ingest cli.
* Added Gitlab connector for ingest cli.

### Fixes

## 0.5.2

### Enhancements

* Fully move from printing to logging.
* `unstructured-ingest` now uses a default `--download_dir` of `$HOME/.cache/unstructured/ingest`
rather than a "tmp-ingest-" dir in the working directory.

### Features

### Fixes

* `setup_ubuntu.sh` no longer fails in some contexts by interpreting
`DEBIAN_FRONTEND=noninteractive` as a command
* `unstructured-ingest` no longer re-downloads files when --preserve-downloads
is used without --download-dir.
* Fixed an issue that was causing text to be skipped in some HTML documents.

## 0.5.1

### Enhancements

### Features

### Fixes

* Fixes an error causing JavaScript to appear in the output of `partition_html` sometimes.
* Fix several issues with the `requires_dependencies` decorator, including the error message
  and how it was used, which had caused an error for `unstructured-ingest --github-url ...`.

## 0.5.0

### Enhancements

* Add `requires_dependencies` Python decorator to check dependencies are installed before
  instantiating a class or running a function

### Features

* Added Wikipedia connector for ingest cli.

### Fixes

* Fix `process_document` file cleaning on failure
* Fixes an error introduced in the metadata tracking commit that caused `NarrativeText`
  and `FigureCaption` elements to be represented as `Text` in HTML documents.

## 0.4.16

### Enhancements

* Fallback to using file extensions for filetype detection if `libmagic` is not present

### Features

* Added setup script for Ubuntu
* Added GitHub connector for ingest cli.
* Added `partition_md` partitioner.
* Added Reddit connector for ingest cli.

### Fixes

* Initializes connector properly in ingest.main::MainProcess
* Restricts version of unstructured-inference to avoid multithreading issue

## 0.4.15

### Enhancements

* Added `elements_to_json` and `elements_from_json` for easier serialization/deserialization
* `convert_to_dict`, `dict_to_elements` and `convert_to_csv` are now aliases for functions
  that use the ISD terminology.

### Fixes

* Update to ensure all elements are preserved during serialization/deserialization

## 0.4.14

* Automatically install `nltk` models in the `tokenize` module.

## 0.4.13

* Fixes unstructured-ingest cli.

## 0.4.12

* Adds console_entrypoint for unstructured-ingest, other structure/doc updates related to ingest.
* Add `parser` parameter to `partition_html`.

## 0.4.11

* Adds `partition_doc` for partitioning Word documents in `.doc` format. Requires `libreoffice`.
* Adds `partition_ppt` for partitioning PowerPoint documents in `.ppt` format. Requires `libreoffice`.

## 0.4.10

* Fixes `ElementMetadata` so that it's JSON serializable when the filename is a `Path` object.

## 0.4.9

* Added ingest modules and s3 connector, sample ingest script
* Default to `url=None` for `partition_pdf` and `partition_image`
* Add ability to skip English specific check by setting the `UNSTRUCTURED_LANGUAGE` env var to `""`.
* Document `Element` objects now track metadata

## 0.4.8

* Modified XML and HTML parsers not to load comments.

## 0.4.7

* Added the ability to pull an HTML document from a url in `partition_html`.
* Added the the ability to get file summary info from lists of filenames and lists
  of file contents.
* Added optional page break to `partition` for `.pptx`, `.pdf`, images, and `.html` files.
* Added `to_dict` method to document elements.
* Include more unicode quotes in `replace_unicode_quotes`.

## 0.4.6

* Loosen the default cap threshold to `0.5`.
* Add a `UNSTRUCTURED_NARRATIVE_TEXT_CAP_THRESHOLD` environment variable for controlling
  the cap ratio threshold.
* Unknown text elements are identified as `Text` for HTML and plain text documents.
* `Body Text` styles no longer default to `NarrativeText` for Word documents. The style information
  is insufficient to determine that the text is narrative.
* Upper cased text is lower cased before checking for verbs. This helps avoid some missed verbs.
* Adds an `Address` element for capturing elements that only contain an address.
* Suppress the `UserWarning` when detectron is called.
* Checks that titles and narrative test have at least one English word.
* Checks that titles and narrative text are at least 50% alpha characters.
* Restricts titles to a maximum word length. Adds a `UNSTRUCTURED_TITLE_MAX_WORD_LENGTH`
  environment variable for controlling the max number of words in a title.
* Updated `partition_pptx` to order the elements on the page

## 0.4.4

* Updated `partition_pdf` and `partition_image` to return `unstructured` `Element` objects
* Fixed the healthcheck url path when partitioning images and PDFs via API
* Adds an optional `coordinates` attribute to document objects
* Adds `FigureCaption` and `CheckBox` document elements
* Added ability to split lists detected in `LayoutElement` objects
* Adds `partition_pptx` for partitioning PowerPoint documents
* LayoutParser models now download from HugginfaceHub instead of DropBox
* Fixed file type detection for XML and HTML files on Amazone Linux

## 0.4.3

* Adds `requests` as a base dependency
* Fix in `exceeds_cap_ratio` so the function doesn't break with empty text
* Fix bug in `_parse_received_data`.
* Update `detect_filetype` to properly handle `.doc`, `.xls`, and `.ppt`.

## 0.4.2

* Added `partition_image` to process documents in an image format.
* Fixed utf-8 encoding error in `partition_email` with attachments for `text/html`

## 0.4.1

* Added support for text files in the `partition` function
* Pinned `opencv-python` for easier installation on Linux

## 0.4.0

* Added generic `partition` brick that detects the file type and routes a file to the appropriate
  partitioning brick.
* Added a file type detection module.
* Updated `partition_html` and `partition_eml` to support file-like objects in 'rb' mode.
* Cleaning brick for removing ordered bullets `clean_ordered_bullets`.
* Extract brick method for ordered bullets `extract_ordered_bullets`.
* Test for `clean_ordered_bullets`.
* Test for `extract_ordered_bullets`.
* Added `partition_docx` for pre-processing Word Documents.
* Added new REGEX patterns to extract email header information
* Added new functions to extract header information `parse_received_data` and `partition_header`
* Added new function to parse plain text files `partition_text`
* Added new cleaners functions `extract_ip_address`, `extract_ip_address_name`, `extract_mapi_id`, `extract_datetimetz`
* Add new `Image` element and function to find embedded images `find_embedded_images`
* Added `get_directory_file_info` for summarizing information about source documents

## 0.3.5

* Add support for local inference
* Add new pattern to recognize plain text dash bullets
* Add test for bullet patterns
* Fix for `partition_html` that allows for processing `div` tags that have both text and child
  elements
* Add ability to extract document metadata from `.docx`, `.xlsx`, and `.jpg` files.
* Helper functions for identifying and extracting phone numbers
* Add new function `extract_attachment_info` that extracts and decodes the attachment
of an email.
* Staging brick to convert a list of `Element`s to a `pandas` dataframe.
* Add plain text functionality to `partition_email`

## 0.3.4

* Python-3.7 compat

## 0.3.3

* Removes BasicConfig from logger configuration
* Adds the `partition_email` partitioning brick
* Adds the `replace_mime_encodings` cleaning bricks
* Small fix to HTML parsing related to processing list items with sub-tags
* Add `EmailElement` data structure to store email documents

## 0.3.2

* Added `translate_text` brick for translating text between languages
* Add an `apply` method to make it easier to apply cleaners to elements

## 0.3.1

* Added \_\_init.py\_\_ to `partition`

## 0.3.0

* Implement staging brick for Argilla. Converts lists of `Text` elements to `argilla` dataset classes.
* Removing the local PDF parsing code and any dependencies and tests.
* Reorganizes the staging bricks in the unstructured.partition module
* Allow entities to be passed into the Datasaur staging brick
* Added HTML escapes to the `replace_unicode_quotes` brick
* Fix bad responses in partition_pdf to raise ValueError
* Adds `partition_html` for partitioning HTML documents.

## 0.2.6

* Small change to how \_read is placed within the inheritance structure since it doesn't really apply to pdf
* Add partitioning brick for calling the document image analysis API

## 0.2.5

* Update python requirement to >=3.7

## 0.2.4

* Add alternative way of importing `Final` to support google colab

## 0.2.3

* Add cleaning bricks for removing prefixes and postfixes
* Add cleaning bricks for extracting text before and after a pattern

## 0.2.2

* Add staging brick for Datasaur

## 0.2.1

* Added brick to convert an ISD dictionary to a list of elements
* Update `PDFDocument` to use the `from_file` method
* Added staging brick for CSV format for ISD (Initial Structured Data) format.
* Added staging brick for separating text into attention window size chunks for `transformers`.
* Added staging brick for LabelBox.
* Added ability to upload LabelStudio predictions
* Added utility function for JSONL reading and writing
* Added staging brick for CSV format for Prodigy
* Added staging brick for Prodigy
* Added ability to upload LabelStudio annotations
* Added text_field and id_field to stage_for_label_studio signature

## 0.2.0

* Initial release of unstructured<|MERGE_RESOLUTION|>--- conflicted
+++ resolved
@@ -1,8 +1,4 @@
-<<<<<<< HEAD
-## 0.10.20-dev2
-=======
 ## 0.10.20-dev6
->>>>>>> 46cb1b64
 
 ### Enhancements
 
