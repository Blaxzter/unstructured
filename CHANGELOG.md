## 0.11.9-dev1

### Enhancements

* **Rename kwargs related to extracting image blocks.** Rename the kwargs related to extracting image blocks for consistency and API usage.

### Features

* **Add PostgreSQL/SQLite destination connector** PostgreSQL and SQLite connector added to ingest CLI.  Users may now use `unstructured-ingest` to write partitioned data to a PostgreSQL or SQLite database. And write embeddings to PostgreSQL pgvector database.

### Fixes

## 0.11.8

### Enhancements

* **Add SaaS API User Guide.** This documentation serves as a guide for Unstructured SaaS API users to register, receive an API key and URL, and manage your account and billing information.

### Features

### Fixes

## 0.11.7

### Enhancements

* **Add intra-chunk overlap capability.** Implement overlap for split-chunks where text-splitting is used to divide an oversized chunk into two or more chunks that fit in the chunking window. Note this capability is not yet available from the API but will shortly be made accessible using a new `overlap` kwarg on partition functions.
* **Update encoders to leverage dataclasses** All encoders now follow a class approach which get annotated with the dataclass decorator. Similar to the connectors, it uses a nested dataclass for the configs required to configure a client as well as a field/property approach to cache the client. This makes sure any variable associated with the class exists as a dataclass field.

### Features

* **Add Qdrant destination connector.** Adds support for writing documents and embeddings into a Qdrant collection.
* **Store base64 encoded image data in metadata fields.** Rather than saving to file, stores base64 encoded data of the image bytes and the mimetype for the image in metadata fields: `image_base64` and `image_mime_type` (if that is what the user specifies by some other param like `pdf_extract_to_payload`). This would allow the API to have parity with the library.

### Fixes

* **Fix table structure metric script** Update the call to table agent to now provide OCR tokens as required
* **Fix element extraction not working when using "auto" strategy for pdf and image** If element extraction is specified, the "auto" strategy falls back to the "hi_res" strategy.
<<<<<<< HEAD
* **Pins version of unstructured-client** Sets minimum version of `unstructured-client` to avoid raising a `TypeError` when passing `api_key_auth` to `UnstructuredClient`
=======
* **Fix a bug passing a custom url to `partition_via_api`** Users that self host the api were not able to pass their custom url to `partition_via_api`.
>>>>>>> 950e5d68

## 0.11.6

### Enhancements

* **Update the layout analysis script.** The previous script only supported annotating `final` elements. The updated script also supports annotating `inferred` and `extracted` elements.
* **AWS Marketplace API documentation**: Added the user guide, including setting up VPC and CloudFormation, to deploy Unstructured API on AWS platform.
* **Azure Marketplace API documentation**: Improved the user guide to deploy Azure Marketplace API by adding references to Azure documentation.
* **Integration documentation**: Updated URLs for the `staging_for` bricks

### Features

* **Partition emails with base64-encoded text.** Automatically handles and decodes base64 encoded text in emails with content type `text/plain` and `text/html`.
* **Add Chroma destination connector** Chroma database connector added to ingest CLI.  Users may now use `unstructured-ingest` to write partitioned/embedded data to a Chroma vector database.
* **Add Elasticsearch destination connector.** Problem: After ingesting data from a source, users might want to move their data into a destination. Elasticsearch is a popular storage solution for various functionality such as search, or providing intermediary caches within data pipelines. Feature: Added Elasticsearch destination connector to be able to ingest documents from any supported source, embed them and write the embeddings / documents into Elasticsearch.

### Fixes

* **Enable --fields argument omission for elasticsearch connector** Solves two bugs where removing the optional parameter --fields broke the connector due to an integer processing error and using an elasticsearch config for a destination connector resulted in a serialization issue when optional parameter --fields was not provided.
* **Add hi_res_model_name** Adds kwarg to relevant functions and add comments that model_name is to be deprecated.

## 0.11.5

### Enhancements

### Features

### Fixes

* **Fix `partition_pdf()` and `partition_image()` importation issue.** Reorganize `pdf.py` and `image.py` modules to be consistent with other types of document import code.

## 0.11.4

### Enhancements

* **Refactor image extraction code.** The image extraction code is moved from `unstructured-inference` to `unstructured`.
* **Refactor pdfminer code.** The pdfminer code is moved from `unstructured-inference` to `unstructured`.
* **Improve handling of auth data for fsspec connectors.** Leverage an extension of the dataclass paradigm to support a `sensitive` annotation for fields related to auth (i.e. passwords, tokens). Refactor all fsspec connectors to use explicit access configs rather than a generic dictionary.
* **Add glob support for fsspec connectors** Similar to the glob support in the ingest local source connector, similar filters are now enabled on all fsspec based source connectors to limit files being partitioned.
* Define a constant for the splitter "+" used in tesseract ocr languages.

### Features

* **Save tables in PDF's separately as images.** The "table" elements are saved as `table-<pageN>-<tableN>.jpg`. This filename is presented in the `image_path` metadata field for the Table element. The default would be to not do this.
* **Add Weaviate destination connector** Weaviate connector added to ingest CLI.  Users may now use `unstructured-ingest` to write partitioned data from over 20 data sources (so far) to a Weaviate object collection.
* **Sftp Source Connector.** New source connector added to support downloading/partitioning files from Sftp.

### Fixes

* **Fix pdf `hi_res` partitioning failure when pdfminer fails.** Implemented logic to fall back to the "inferred_layout + OCR" if pdfminer fails in the `hi_res` strategy.
* **Fix a bug where image can be scaled too large for tesseract** Adds a limit to prevent auto-scaling an image beyond the maximum size `tesseract` can handle for ocr layout detection
* **Update partition_csv to handle different delimiters** CSV files containing both non-comma delimiters and commas in the data were throwing an error in Pandas. `partition_csv` now identifies the correct delimiter before the file is processed.
* **partition returning cid code in `hi_res`** occasionally pdfminer can fail to decode the text in an pdf file and return cid code as text. Now when this happens the text from OCR is used.

## 0.11.2

### Enhancements

* **Updated Documentation**: (i) Added examples, and (ii) API Documentation, including Usage, SDKs, Azure Marketplace, and parameters and validation errors.

### Features

* * **Add Pinecone destination connector.** Problem: After ingesting data from a source, users might want to produce embeddings for their data and write these into a vector DB. Pinecone is an option among these vector databases. Feature: Added Pinecone destination connector to be able to ingest documents from any supported source, embed them and write the embeddings / documents into Pinecone.

### Fixes

* **Process chunking parameter names in ingest correctly** Solves a bug where chunking parameters weren't being processed and used by ingest cli by renaming faulty parameter names and prepends; adds relevant parameters to ingest pinecone test to verify that the parameters are functional.

## 0.11.1

### Enhancements

* **Use `pikepdf` to repair invalid PDF structure** for PDFminer when we see error `PSSyntaxError` when PDFminer opens the document and creates the PDFminer pages object or processes a single PDF page.
* **Batch Source Connector support** For instances where it is more optimal to read content from a source connector in batches, a new batch ingest doc is added which created multiple ingest docs after reading them in in batches per process.

### Features

* **Staging Brick for Coco Format** Staging brick which converts a list of Elements into Coco Format.
* **Adds HubSpot connector** Adds connector to retrieve call, communications, emails, notes, products and tickets from HubSpot

### Fixes

* **Do not extract text of `<style>` tags in HTML.** `<style>` tags containing CSS in invalid positions previously contributed to element text. Do not consider text node of a `<style>` element as textual content.
* **Fix DOCX merged table cell repeats cell text.** Only include text for a merged cell, not for each underlying cell spanned by the merge.
* **Fix tables not extracted from DOCX header/footers.** Headers and footers in DOCX documents skip tables defined in the header and commonly used for layout/alignment purposes. Extract text from tables as a string and include in the `Header` and `Footer` document elements.
* **Fix output filepath for fsspec-based source connectors.** Previously the base directory was being included in the output filepath unnecessarily.

## 0.11.0

### Enhancements

* **Add a class for the strategy constants.** Add a class `PartitionStrategy` for the strategy constants and use the constants to replace strategy strings.
* **Temporary Support for paddle language parameter.** User can specify default langage code for paddle with ENV `DEFAULT_PADDLE_LANG` before we have the language mapping for paddle.
* **Improve DOCX page-break fidelity.** Improve page-break fidelity such that a paragraph containing a page-break is split into two elements, one containing the text before the page-break and the other the text after. Emit the PageBreak element between these two and assign the correct page-number (n and n+1 respectively) to the two textual elements.

### Features

* **Add ad-hoc fields to `ElementMetadata` instance.** End-users can now add their own metadata fields simply by assigning to an element-metadata attribute-name of their choice, like `element.metadata.coefficient = 0.58`. These fields will round-trip through JSON and can be accessed with dotted notation.
* **MongoDB Destination Connector.** New destination connector added to all CLI ingest commands to support writing partitioned json output to mongodb.

### Fixes

* **Fix `TYPE_TO_TEXT_ELEMENT_MAP`.** Updated `Figure` mapping from `FigureCaption` to `Image`.
* **Handle errors when extracting PDF text** Certain pdfs throw unexpected errors when being opened by `pdfminer`, causing `partition_pdf()` to fail. We expect to be able to partition smoothly using an alternative strategy if text extraction doesn't work.  Added exception handling to handle unexpected errors when extracting pdf text and to help determine pdf strategy.
* **Fix `fast` strategy fall back to `ocr_only`** The `fast` strategy should not fall back to a more expensive strategy.
* **Remove default user ./ssh folder** The default notebook user during image build would create the known_hosts file with incorrect ownership, this is legacy and no longer needed so it was removed.
* **Include `languages` in metadata when partitioning `strategy=hi_res` or `fast`** User defined `languages` was previously used for text detection, but not included in the resulting element metadata for some strategies. `languages` will now be included in the metadata regardless of partition strategy for pdfs and images.
* **Handle a case where Paddle returns a list item in ocr_data as None** In partition, while parsing PaddleOCR data, it was assumed that PaddleOCR does not return None for any list item in ocr_data. Removed the assumption by skipping the text region whenever this happens.
* **Fix some pdfs returning `KeyError: 'N'`** Certain pdfs were throwing this error when being opened by pdfminer. Added a wrapper function for pdfminer that allows these documents to be partitioned.
* **Fix mis-splits on `Table` chunks.** Remedies repeated appearance of full `.text_as_html` on metadata of each `TableChunk` split from a `Table` element too large to fit in the chunking window.
* **Import tables_agent from inference** so that we don't have to initialize a global table agent in unstructured OCR again
* **Fix empty table is identified as bulleted-table.** A table with no text content was mistakenly identified as a bulleted-table and processed by the wrong branch of the initial HTML partitioner.
* **Fix partition_html() emits empty (no text) tables.** A table with cells nested below a `<thead>` or `<tfoot>` element was emitted as a table element having no text and unparseable HTML in `element.metadata.text_as_html`. Do not emit empty tables to the element stream.
* **Fix HTML `element.metadata.text_as_html` contains spurious <br> elements in invalid locations.** The HTML generated for the `text_as_html` metadata for HTML tables contained `<br>` elements invalid locations like between `<table>` and `<tr>`. Change the HTML generator such that these do not appear.
* **Fix HTML table cells enclosed in <thead> and <tfoot> elements are dropped.** HTML table cells nested in a `<thead>` or `<tfoot>` element were not detected and the text in those cells was omitted from the table element text and `.text_as_html`. Detect table rows regardless of the semantic tag they may be nested in.
* **Remove whitespace padding from `.text_as_html`.** `tabulate` inserts padding spaces to achieve visual alignment of columns in HTML tables it generates. Add our own HTML generator to do this simple job and omit that padding as well as newlines ("\n") used for human readability.
* **Fix local connector with absolute input path** When passed an absolute filepath for the input document path, the local connector incorrectly writes the output file to the input file directory. This fixes such that the output in this case is written to `output-dir/input-filename.json`

## 0.10.30

### Enhancements

* **Support nested DOCX tables.** In DOCX, like HTML, a table cell can itself contain a table. In this case, create nested HTML tables to reflect that structure and create a plain-text table with captures all the text in nested tables, formatting it as a reasonable facsimile of a table.
* **Add connection check to ingest connectors** Each source and destination connector now support a `check_connection()` method which makes sure a valid connection can be established with the source/destination given any authentication credentials in a lightweight request.

### Features

* **Add functionality to do a second OCR on cropped table images.** Changes to the values for scaling ENVs affect entire page OCR output(OCR regression) so we now do a second OCR for tables.
* **Adds ability to pass timeout for a request when partitioning via a `url`.** `partition` now accepts a new optional parameter `request_timeout` which if set will prevent any `requests.get` from hanging indefinitely and instead will raise a timeout error. This is useful when partitioning a url that may be slow to respond or may not respond at all.

### Fixes

* **Fix logic that determines pdf auto strategy.** Previously, `_determine_pdf_auto_strategy` returned `hi_res` strategy only if `infer_table_structure` was true. It now returns the `hi_res` strategy if either `infer_table_structure` or `extract_images_in_pdf` is true.
* **Fix invalid coordinates when parsing tesseract ocr data.** Previously, when parsing tesseract ocr data, the ocr data had invalid bboxes if zoom was set to `0`. A logical check is now added to avoid such error.
* **Fix ingest partition parameters not being passed to the api.** When using the --partition-by-api flag via unstructured-ingest, none of the partition arguments are forwarded, meaning that these options are disregarded. With this change, we now pass through all of the relevant partition arguments to the api. This allows a user to specify all of the same partition arguments they would locally and have them respected when specifying --partition-by-api.
* **Support tables in section-less DOCX.** Generalize solution for MS Chat Transcripts exported as DOCX by including tables in the partitioned output when present.
* **Support tables that contain only numbers when partitioning via `ocr_only`** Tables that contain only numbers are returned as floats in a pandas.DataFrame when the image is converted from `.image_to_data()`. An AttributeError was raised downstream when trying to `.strip()` the floats.
* **Improve DOCX page-break detection.** DOCX page breaks are reliably indicated by `w:lastRenderedPageBreak` elements present in the document XML. Page breaks are NOT reliably indicated by "hard" page-breaks inserted by the author and when present are redundant to a `w:lastRenderedPageBreak` element so cause over-counting if used. Use rendered page-breaks only.

## 0.10.29

### Enhancements

* **Adds include_header argument for partition_csv and partition_tsv** Now supports retaining header rows in CSV and TSV documents element partitioning.
* **Add retry logic for all source connectors** All http calls being made by the ingest source connectors have been isolated and wrapped by the `SourceConnectionNetworkError` custom error, which triggers the retry logic, if enabled, in the ingest pipeline.
* **Google Drive source connector supports credentials from memory** Originally, the connector expected a filepath to pull the credentials from when creating the client. This was expanded to support passing that information from memory as a dict if access to the file system might not be available.
* **Add support for generic partition configs in ingest cli** Along with the explicit partition options supported by the cli, an `additional_partition_args` arg was added to allow users to pass in any other arguments that should be added when calling partition(). This helps keep any changes to the input parameters of the partition() exposed in the CLI.
* **Map full output schema for table-based destination connectors** A full schema was introduced to map the type of all output content from the json partition output and mapped to a flattened table structure to leverage table-based destination connectors. The delta table destination connector was updated at the moment to take advantage of this.
* **Incorporate multiple embedding model options into ingest, add diff test embeddings** Problem: Ingest pipeline already supported embedding functionality, however users might want to use different types of embedding providers. Enhancement: Extend ingest pipeline so that users can specify and embed via a particular embedding provider from a range of options. Also adds a diff test to compare output from an embedding module with the expected output

### Features

* **Allow setting table crop parameter** In certain circumstances, adjusting the table crop padding may improve table.

### Fixes

* **Fixes `partition_text` to prevent empty elements** Adds a check to filter out empty bullets.
* **Handle empty string for `ocr_languages` with values for `languages`** Some API users ran into an issue with sending `languages` params because the API defaulted to also using an empty string for `ocr_languages`. This update handles situations where `languages` is defined and `ocr_languages` is an empty string.
* **Fix PDF tried to loop through None** Previously the PDF annotation extraction tried to loop through `annots` that resolved out as None. A logical check added to avoid such error.
* **Ingest session handler not being shared correctly** All ingest docs that leverage the session handler should only need to set it once per process. It was recreating it each time because the right values weren't being set nor available given how dataclasses work in python.
* **Ingest download-only fix.** Previously the download only flag was being checked after the doc factory pipeline step, which occurs before the files are actually downloaded by the source node. This check was moved after the source node to allow for the files to be downloaded first before exiting the pipeline.
* **Fix flaky chunk-metadata.** Prior implementation was sensitive to element order in the section resulting in metadata values sometimes being dropped. Also, not all metadata items can be consolidated across multiple elements (e.g. coordinates) and so are now dropped from consolidated metadata.
* **Fix tesseract error `Estimating resolution as X`** leaded by invalid language parameters input. Proceed with defalut language `eng` when `lang.py` fails to find valid language code for tesseract, so that we don't pass an empty string to tesseract CLI and raise an exception in downstream.

## 0.10.28

### Enhancements

* **Add table structure evaluation helpers** Adds functions to evaluate the similarity between predicted table structure and actual table structure.
* **Use `yolox` by default for table extraction when partitioning pdf/image** `yolox` model provides higher recall of the table regions than the quantized version and it is now the default element detection model when `infer_table_structure=True` for partitioning pdf/image files
* **Remove pdfminer elements from inside tables** Previously, when using `hi_res` some elements where extracted using pdfminer too, so we removed pdfminer from the tables pipeline to avoid duplicated elements.
* **Fsspec downstream connectors** New destination connector added to ingest CLI, users may now use `unstructured-ingest` to write to any of the following:
  * Azure
  * Box
  * Dropbox
  * Google Cloud Service

### Features

* **Update `ocr_only` strategy in `partition_pdf()`** Adds the functionality to get accurate coordinate data when partitioning PDFs and Images with the `ocr_only` strategy.

### Fixes
* **Fixed SharePoint permissions for the fetching to be opt-in** Problem: Sharepoint permissions were trying to be fetched even when no reletad cli params were provided, and this gave an error due to values for those keys not existing. Fix: Updated getting keys to be with .get() method and changed the "skip-check" to check individual cli params rather than checking the existance of a config object.

* **Fixes issue where tables from markdown documents were being treated as text** Problem: Tables from markdown documents were being treated as text, and not being extracted as tables. Solution: Enable the `tables` extension when instantiating the `python-markdown` object. Importance: This will allow users to extract structured data from tables in markdown documents.
* **Fix wrong logger for paddle info** Replace the logger from unstructured-inference with the logger from unstructured for paddle_ocr.py module.
* **Fix ingest pipeline to be able to use chunking and embedding together** Problem: When ingest pipeline was using chunking and embedding together, embedding outputs were empty and the outputs of chunking couldn't be re-read into memory and be forwarded to embeddings. Fix: Added CompositeElement type to TYPE_TO_TEXT_ELEMENT_MAP to be able to process CompositeElements with unstructured.staging.base.isd_to_elements
* **Fix unnecessary mid-text chunk-splitting.** The "pre-chunker" did not consider separator blank-line ("\n\n") length when grouping elements for a single chunk. As a result, sections were frequently over-populated producing a over-sized chunk that required mid-text splitting.
* **Fix frequent dissociation of title from chunk.** The sectioning algorithm included the title of the next section with the prior section whenever it would fit, frequently producing association of a section title with the prior section and dissociating it from its actual section. Fix this by performing combination of whole sections only.
* **Fix PDF attempt to get dict value from string.** Fixes a rare edge case that prevented some PDF's from being partitioned. The `get_uris_from_annots` function tried to access the dictionary value of a string instance variable. Assign `None` to the annotation variable if the instance type is not dictionary to avoid the erroneous attempt.

## 0.10.27

### Enhancements

* **Leverage dict to share content across ingest pipeline** To share the ingest doc content across steps in the ingest pipeline, this was updated to use a multiprocessing-safe dictionary so changes get persisted and each step has the option to modify the ingest docs in place.

### Features

### Fixes

* **Removed `ebooklib` as a dependency** `ebooklib` is licensed under AGPL3, which is incompatible with the Apache 2.0 license. Thus it is being removed.
* **Caching fixes in ingest pipeline** Previously, steps like the source node were not leveraging parameters such as `re_download` to dictate if files should be forced to redownload rather than use what might already exist locally.

## 0.10.26

### Enhancements

* **Add text CCT CI evaluation workflow** Adds cct text extraction evaluation metrics to the current ingest workflow to measure the performance of each file extracted as well as aggregated-level performance.

### Features

* **Functionality to catch and classify overlapping/nested elements** Method to identify overlapping-bboxes cases within detected elements in a document. It returns two values: a boolean defining if there are overlapping elements present, and a list reporting them with relevant metadata. The output includes information about the `overlapping_elements`, `overlapping_case`, `overlapping_percentage`, `largest_ngram_percentage`, `overlap_percentage_total`, `max_area`, `min_area`, and `total_area`.
* **Add Local connector source metadata** python's os module used to pull stats from local file when processing via the local connector and populates fields such as last modified time, created time.

### Fixes

* **Fixes elements partitioned from an image file missing certain metadata** Metadata for image files, like file type, was being handled differently from other file types. This caused a bug where other metadata, like the file name, was being missed. This change brought metadata handling for image files to be more in line with the handling for other file types so that file name and other metadata fields are being captured.
* **Adds `typing-extensions` as an explicit dependency** This package is an implicit dependency, but the module is being imported directly in `unstructured.documents.elements` so the dependency should be explicit in case changes in other dependencies lead to `typing-extensions` being dropped as a dependency.
* **Stop passing `extract_tables` to `unstructured-inference` since it is now supported in `unstructured` instead** Table extraction previously occurred in `unstructured-inference`, but that logic, except for the table model itself, is now a part of the `unstructured` library. Thus the parameter triggering table extraction is no longer passed to the `unstructured-inference` package. Also noted the table output regression for PDF files.
* **Fix a bug in Table partitioning** Previously the `skip_infer_table_types` variable used in `partition` was not being passed down to specific file partitioners. Now you can utilize the `skip_infer_table_types` list variable when calling `partition` to specify the filetypes for which you want to skip table extraction, or the `infer_table_structure` boolean variable on the file specific partitioning function.
* **Fix partition docx without sections** Some docx files, like those from teams output, do not contain sections and it would produce no results because the code assumes all components are in sections. Now if no sections is detected from a document we iterate through the paragraphs and return contents found in the paragraphs.
* **Fix out-of-order sequencing of split chunks.** Fixes behavior where "split" chunks were inserted at the beginning of the chunk sequence. This would produce a chunk sequence like [5a, 5b, 3a, 3b, 1, 2, 4] when sections 3 and 5 exceeded `max_characters`.
* **Deserialization of ingest docs fixed** When ingest docs are being deserialized as part of the ingest pipeline process (cli), there were certain fields that weren't getting persisted (metadata and date processed). The from_dict method was updated to take these into account and a unit test added to check.
* **Map source cli command configs when destination set** Due to how the source connector is dynamically called when the destination connector is set via the CLI, the configs were being set incorrectoy, causing the source connector to break. The configs were fixed and updated to take into account Fsspec-specific connectors.

## 0.10.25

### Enhancements

* **Duplicate CLI param check** Given that many of the options associated with the `Click` based cli ingest commands are added dynamically from a number of configs, a check was incorporated to make sure there were no duplicate entries to prevent new configs from overwriting already added options.
* **Ingest CLI refactor for better code reuse** Much of the ingest cli code can be templated and was a copy-paste across files, adding potential risk. Code was refactored to use a base class which had much of the shared code templated.

### Features

* **Table OCR refactor** support Table OCR with pre-computed OCR data to ensure we only do one OCR for entrie document. User can specify
ocr agent tesseract/paddle in environment variable `OCR_AGENT` for OCRing the entire document.
* **Adds accuracy function** The accuracy scoring was originally an option under `calculate_edit_distance`. For easy function call, it is now a wrapper around the original function that calls edit_distance and return as "score".
* **Adds HuggingFaceEmbeddingEncoder** The HuggingFace Embedding Encoder uses a local embedding model as opposed to using an API.
* **Add AWS bedrock embedding connector** `unstructured.embed.bedrock` now provides a connector to use AWS bedrock's `titan-embed-text` model to generate embeddings for elements. This features requires valid AWS bedrock setup and an internet connectionto run.

### Fixes

* **Import PDFResourceManager more directly** We were importing `PDFResourceManager` from `pdfminer.converter` which was causing an error for some users. We changed to import from the actual location of `PDFResourceManager`, which is `pdfminer.pdfinterp`.
* **Fix language detection of elements with empty strings** This resolves a warning message that was raised by `langdetect` if the language was attempted to be detected on an empty string. Language detection is now skipped for empty strings.
* **Fix chunks breaking on regex-metadata matches.** Fixes "over-chunking" when `regex_metadata` was used, where every element that contained a regex-match would start a new chunk.
* **Fix regex-metadata match offsets not adjusted within chunk.** Fixes incorrect regex-metadata match start/stop offset in chunks where multiple elements are combined.
* **Map source cli command configs when destination set** Due to how the source connector is dynamically called when the destination connector is set via the CLI, the configs were being set incorrectoy, causing the source connector to break. The configs were fixed and updated to take into account Fsspec-specific connectors.
* **Fix metrics folder not discoverable** Fixes issue where unstructured/metrics folder is not discoverable on PyPI by adding an `__init__.py` file under the folder.
* **Fix a bug when `parition_pdf` get `model_name=None`** In API usage the `model_name` value is `None` and the `cast` function in `partition_pdf` would return `None` and lead to attribution error. Now we use `str` function to explicit convert the content to string so it is garanteed to have `starts_with` and other string functions as attributes
* **Fix html partition fail on tables without `tbody` tag** HTML tables may sometimes just contain headers without body (`tbody` tag)

## 0.10.24

### Enhancements

* **Improve natural reading order** Some `OCR` elements with only spaces in the text have full-page width in the bounding box, which causes the `xycut` sorting to not work as expected. Now the logic to parse OCR results removes any elements with only spaces (more than one space).
* **Ingest compression utilities and fsspec connector support** Generic utility code added to handle files that get pulled from a source connector that are either tar or zip compressed and uncompress them locally. This is then processed using a local source connector. Currently this functionality has been incorporated into the fsspec connector and all those inheriting from it (currently: Azure Blob Storage, Google Cloud Storage, S3, Box, and Dropbox).
* **Ingest destination connectors support for writing raw list of elements** Along with the default write method used in the ingest pipeline to write the json content associated with the ingest docs, each destination connector can now also write a raw list of elements to the desired downstream location without having an ingest doc associated with it.

### Features

* **Adds element type percent match function** In order to evaluate the element type extracted, we add a function that calculates the matched percentage between two frequency dictionary.

### Fixes

* **Fix paddle model file not discoverable** Fixes issue where ocr_models/paddle_ocr.py file is not discoverable on PyPI by adding
an `__init__.py` file under the folder.
* **Chipper v2 Fixes** Includes fix for a memory leak and rare last-element bbox fix. (unstructured-inference==0.7.7)
* **Fix image resizing issue** Includes fix related to resizing images in the tables pipeline. (unstructured-inference==0.7.6)

## 0.10.23

### Enhancements

* **Add functionality to limit precision when serializing to json** Precision for `points` is limited to 1 decimal point if coordinates["system"] == "PixelSpace" (otherwise 2 decimal points?). Precision for `detection_class_prob` is limited to 5 decimal points.
* **Fix csv file detection logic when mime-type is text/plain** Previously the logic to detect csv file type was considering only first row's comma count comparing with the header_row comma count and both the rows being same line the result was always true, Now the logic is changed to consider the comma's count for all the lines except first line and compare with header_row comma count.
* **Improved inference speed for Chipper V2** API requests with 'hi_res_model_name=chipper' now have ~2-3x faster responses.

### Features

### Fixes

* **Cleans up temporary files after conversion** Previously a file conversion utility was leaving temporary files behind on the filesystem without removing them when no longer needed. This fix helps prevent an accumulation of temporary files taking up excessive disk space.
* **Fixes `under_non_alpha_ratio` dividing by zero** Although this function guarded against a specific cause of division by zero, there were edge cases slipping through like strings with only whitespace. This update more generally prevents the function from performing a division by zero.
* **Fix languages default** Previously the default language was being set to English when elements didn't have text or if langdetect could not detect the language. It now defaults to None so there is not misleading information about the language detected.
* **Fixes recursion limit error that was being raised when partitioning Excel documents of a certain size** Previously we used a recursive method to find subtables within an excel sheet. However this would run afoul of Python's recursion depth limit when there was a contiguous block of more than 1000 cells within a sheet. This function has been updated to use the NetworkX library which avoids Python recursion issues.

## 0.10.22

### Enhancements

* **bump `unstructured-inference` to `0.7.3`** The updated version of `unstructured-inference` supports a new version of the Chipper model, as well as a cleaner schema for its output classes. Support is included for new inference features such as hierarchy and ordering.
* **Expose skip_infer_table_types in ingest CLI.** For each connector a new `--skip-infer-table-types` parameter was added to map to the `skip_infer_table_types` partition argument. This gives more granular control to unstructured-ingest users, allowing them to specify the file types for which we should attempt table extraction.
* **Add flag to ingest CLI to raise error if any single doc fails in pipeline** Currently if a single doc fails in the pipeline, the whole thing halts due to the error. This flag defaults to log an error but continue with the docs it can.
* **Emit hyperlink metadata for DOCX file-type.** DOCX partitioner now adds `metadata.links`, `metadata.link_texts` and `metadata.link_urls` for elements that contain a hyperlink that points to an external resource. So-called "jump" links pointing to document internal locations (such as those found in a table-of-contents "jumping" to a chapter or section) are excluded.

### Features

* **Add `elements_to_text` as a staging helper function** In order to get a single clean text output from unstructured for metric calculations, automate the process of extracting text from elements using this function.
* **Adds permissions(RBAC) data ingestion functionality for the Sharepoint connector.** Problem: Role based access control is an important component in many data storage systems. Users may need to pass permissions (RBAC) data to downstream systems when ingesting data. Feature: Added permissions data ingestion functionality to the Sharepoint connector.

### Fixes

* **Fixes PDF list parsing creating duplicate list items** Previously a bug in PDF list item parsing caused removal of other elements and duplication of the list item
* **Fixes duplicated elements** Fixes issue where elements are duplicated when embeddings are generated. This will allow users to generate embeddings for their list of Elements without duplicating/breaking the orginal content.
* **Fixes failure when flagging for embeddings through unstructured-ingest** Currently adding the embedding parameter to any connector results in a failure on the copy stage. This is resolves the issue by adding the IngestDoc to the context map in the embedding node's `run` method. This allows users to specify that connectors fetch embeddings without failure.
* **Fix ingest pipeline reformat nodes not discoverable** Fixes issue where  reformat nodes raise ModuleNotFoundError on import. This was due to the directory was missing `__init__.py` in order to make it discoverable.
* **Fix default language in ingest CLI** Previously the default was being set to english which injected potentially incorrect information to downstream language detection libraries. By setting the default to None allows those libraries to better detect what language the text is in the doc being processed.

## 0.10.21

* **Adds Scarf analytics**.

## 0.10.20

### Enhancements

* **Add document level language detection functionality.** Adds the "auto" default for the languages param to all partitioners. The primary language present in the document is detected using the `langdetect` package. Additional param `detect_language_per_element` is also added for partitioners that return multiple elements. Defaults to `False`.
* **Refactor OCR code** The OCR code for entire page is moved from unstructured-inference to unstructured. On top of continuing support for OCR language parameter, we also support two OCR processing modes, "entire_page" or "individual_blocks".
* **Align to top left when shrinking bounding boxes for `xy-cut` sorting:** Update `shrink_bbox()` to keep top left rather than center.
* **Add visualization script to annotate elements** This script is often used to analyze/visualize elements with coordinates (e.g. partition_pdf()).
* **Adds data source properties to the Jira, Github and Gitlab connectors** These properties (date_created, date_modified, version, source_url, record_locator) are written to element metadata during ingest, mapping elements to information about the document source from which they derive. This functionality enables downstream applications to reveal source document applications, e.g. a link to a GDrive doc, Salesforce record, etc.
* **Improve title detection in pptx documents** The default title textboxes on a pptx slide are now categorized as titles.
* **Improve hierarchy detection in pptx documents** List items, and other slide text are properly nested under the slide title. This will enable better chunking of pptx documents.
* **Refactor of the ingest cli workflow** The refactored approach uses a dynamically set pipeline with a snapshot along each step to save progress and accommodate continuation from a snapshot if an error occurs. This also allows the pipeline to dynamically assign any number of steps to modify the partitioned content before it gets written to a destination.
* **Applies `max_characters=<n>` argument to all element types in `add_chunking_strategy` decorator** Previously this argument was only utilized in chunking Table elements and now applies to all partitioned elements if `add_chunking_strategy` decorator is utilized, further preparing the elements for downstream processing.
* **Add common retry strategy utilities for unstructured-ingest** Dynamic retry strategy with exponential backoff added to Notion source connector.
*
### Features

* **Adds `bag_of_words` and `percent_missing_text` functions** In order to count the word frequencies in two input texts and calculate the percentage of text missing relative to the source document.
* **Adds `edit_distance` calculation metrics** In order to benchmark the cleaned, extracted text with unstructured, `edit_distance` (`Levenshtein distance`) is included.
* **Adds detection_origin field to metadata** Problem: Currently isn't an easy way to find out how an element was created. With this change that information is added. Importance: With this information the developers and users are now able to know how an element was created to make decisions on how to use it. In order tu use this feature
setting UNSTRUCTURED_INCLUDE_DEBUG_METADATA=true is needed.
* **Adds a function that calculates frequency of the element type and its depth** To capture the accuracy of element type extraction, this function counts the occurrences of each unique element type with its depth for use in element metrics.

### Fixes

* **Fix zero division error in annotation bbox size** This fixes the bug where we find annotation bboxes realted to an element that need to divide the intersection size between annotation bbox and element bbox by the size of the annotation bbox
* **Fix prevent metadata module from importing dependencies from unnecessary modules** Problem: The `metadata` module had several top level imports that were only used in and applicable to code related to specific document types, while there were many general-purpose functions. As a result, general-purpose functions couldn't be used without unnecessary dependencies being installed. Fix: moved 3rd party dependency top level imports to inside the functions in which they are used and applied a decorator to check that the dependency is installed and emit a helpful error message if not.
* **Fixes category_depth None value for Title elements** Problem: `Title` elements from `chipper` get `category_depth`= None even when `Headline` and/or `Subheadline` elements are present in the same page. Fix: all `Title` elements with `category_depth` = None should be set to have a depth of 0 instead iff there are `Headline` and/or `Subheadline` element-types present. Importance: `Title` elements should be equivalent html `H1` when nested headings are present; otherwise, `category_depth` metadata can result ambiguous within elements in a page.
* **Tweak `xy-cut` ordering output to be more column friendly** This results in the order of elements more closely reflecting natural reading order which benefits downstream applications. While element ordering from `xy-cut` is usually mostly correct when ordering multi-column documents, sometimes elements from a RHS column will appear before elements in a LHS column. Fix: add swapped `xy-cut` ordering by sorting by X coordinate first and then Y coordinate.
* **Fixes badly initialized Formula** Problem: YoloX contain new types of elements, when loading a document that contain formulas a new element of that class
should be generated, however the Formula class inherits from Element instead of Text. After this change the element is correctly created with the correct class
allowing the document to be loaded. Fix: Change parent class for Formula to Text. Importance: Crucial to be able to load documents that contain formulas.
* **Fixes pdf uri error** An error was encountered when URI type of `GoToR` which refers to pdf resources outside of its own was detected since no condition catches such case. The code is fixing the issue by initialize URI before any condition check.


## 0.10.19

### Enhancements

* **Adds XLSX document level language detection** Enhancing on top of language detection functionality in previous release, we now support language detection within `.xlsx` file type at Element level.
* **bump `unstructured-inference` to `0.6.6`** The updated version of `unstructured-inference` makes table extraction in `hi_res` mode configurable to fine tune table extraction performance; it also improves element detection by adding a deduplication post processing step in the `hi_res` partitioning of pdfs and images.
* **Detect text in HTML Heading Tags as Titles** This will increase the accuracy of hierarchies in HTML documents and provide more accurate element categorization. If text is in an HTML heading tag and is not a list item, address, or narrative text, categorize it as a title.
* **Update python-based docs** Refactor docs to use the actual unstructured code rather than using the subprocess library to run the cli command itself.
* **Adds Table support for the `add_chunking_strategy` decorator to partition functions.** In addition to combining elements under Title elements, user's can now specify the `max_characters=<n>` argument to chunk Table elements into TableChunk elements with `text` and `text_as_html` of length <n> characters. This means partitioned Table results are ready for use in downstream applications without any post processing.
* **Expose endpoint url for s3 connectors** By allowing for the endpoint url to be explicitly overwritten, this allows for any non-AWS data providers supporting the s3 protocol to be supported (i.e. minio).

### Features

* **change default `hi_res` model for pdf/image partition to `yolox`** Now partitioning pdf/image using `hi_res` strategy utilizes `yolox_quantized` model isntead of `detectron2_onnx` model. This new default model has better recall for tables and produces more detailed categories for elements.
* **XLSX can now reads subtables within one sheet** Problem: Many .xlsx files are not created to be read as one full table per sheet. There are subtables, text and header along with more informations to extract from each sheet. Feature: This `partition_xlsx` now can reads subtable(s) within one .xlsx sheet, along with extracting other title and narrative texts. Importance: This enhance the power of .xlsx reading to not only one table per sheet, allowing user to capture more data tables from the file, if exists.
* **Update Documentation on Element Types and Metadata**: We have updated the documentation according to the latest element types and metadata. It includes the common and additional metadata provided by the Partitions and Connectors.

### Fixes

* **Fixes partition_pdf is_alnum reference bug** Problem: The `partition_pdf` when attempt to get bounding box from element experienced a reference before assignment error when the first object is not text extractable.  Fix: Switched to a flag when the condition is met. Importance: Crucial to be able to partition with pdf.
* **Fix various cases of HTML text missing after partition**
  Problem: Under certain circumstances, text immediately after some HTML tags will be misssing from partition result.
  Fix: Updated code to deal with these cases.
  Importance: This will ensure the correctness when partitioning HTML and Markdown documents.
* **Fixes chunking when `detection_class_prob` appears in Element metadata** Problem: when `detection_class_prob` appears in Element metadata, Elements will only be combined by chunk_by_title if they have the same `detection_class_prob` value (which is rare). This is unlikely a case we ever need to support and most often results in no chunking. Fix: `detection_class_prob` is included in the chunking list of metadata keys excluded for similarity comparison. Importance: This change allows `chunk_by_title` to operate as intended for documents which include `detection_class_prob` metadata in their Elements.

## 0.10.18

### Enhancements

* **Better detection of natural reading order in images and PDF's** The elements returned by partition better reflect natural reading order in some cases, particularly in complicated multi-column layouts, leading to better chunking and retrieval for downstream applications. Achieved by improving the `xy-cut` sorting to preprocess bboxes, shrinking all bounding boxes by 90% along x and y axes (still centered around the same center point), which allows projection lines to be drawn where not possible before if layout bboxes overlapped.
* **Improves `partition_xml` to be faster and more memory efficient when partitioning large XML files** The new behavior is to partition iteratively to prevent loading the entire XML tree into memory at once in most use cases.
* **Adds data source properties to SharePoint, Outlook, Onedrive, Reddit, Slack, DeltaTable connectors** These properties (date_created, date_modified, version, source_url, record_locator) are written to element metadata during ingest, mapping elements to information about the document source from which they derive. This functionality enables downstream applications to reveal source document applications, e.g. a link to a GDrive doc, Salesforce record, etc.
* **Add functionality to save embedded images in PDF's separately as images** This allows users to save embedded images in PDF's separately as images, given some directory path. The saved image path is written to the metadata for the Image element. Downstream applications may benefit by providing users with image links from relevant "hits."
* **Azure Cognite Search destination connector** New Azure Cognitive Search destination connector added to ingest CLI.  Users may now use `unstructured-ingest` to write partitioned data from over 20 data sources (so far) to an Azure Cognitive Search index.
* **Improves salesforce partitioning** Partitions Salesforce data as xlm instead of text for improved detail and flexibility. Partitions htmlbody instead of textbody for Salesforce emails. Importance: Allows all Salesforce fields to be ingested and gives Salesforce emails more detailed partitioning.
* **Add document level language detection functionality.** Introduces the "auto" default for the languages param, which then detects the languages present in the document using the `langdetect` package. Adds the document languages as ISO 639-3 codes to the element metadata. Implemented only for the partition_text function to start.
* **PPTX partitioner refactored in preparation for enhancement.** Behavior should be unchanged except that shapes enclosed in a group-shape are now included, as many levels deep as required (a group-shape can itself contain a group-shape).
* **Embeddings support for the SharePoint SourceConnector via unstructured-ingest CLI** The SharePoint connector can now optionally create embeddings from the elements it pulls out during partition and upload those embeddings to Azure Cognitive Search index.
* **Improves hierarchy from docx files by leveraging natural hierarchies built into docx documents**  Hierarchy can now be detected from an indentation level for list bullets/numbers and by style name (e.g. Heading 1, List Bullet 2, List Number).
* **Chunking support for the SharePoint SourceConnector via unstructured-ingest CLI** The SharePoint connector can now optionally chunk the elements pulled out during partition via the chunking unstructured brick. This can be used as a stage before creating embeddings.

### Features

* **Adds `links` metadata in `partition_pdf` for `fast` strategy.** Problem: PDF files contain rich information and hyperlink that Unstructured did not captured earlier. Feature: `partition_pdf` now can capture embedded links within the file along with its associated text and page number. Importance: Providing depth in extracted elements give user a better understanding and richer context of documents. This also enables user to map to other elements within the document if the hyperlink is refered internally.
* **Adds the embedding module to be able to embed Elements** Problem: Many NLP applications require the ability to represent parts of documents in a semantic way. Until now, Unstructured did not have text embedding ability within the core library. Feature: This embedding module is able to track embeddings related data with a class, embed a list of elements, and return an updated list of Elements with the *embeddings* property. The module is also able to embed query strings. Importance: Ability to embed documents or parts of documents will enable users to make use of these semantic representations in different NLP applications, such as search, retrieval, and retrieval augmented generation.

### Fixes

* **Fixes a metadata source serialization bug** Problem: In unstructured elements, when loading an elements json file from the disk, the data_source attribute is assumed to be an instance of DataSourceMetadata and the code acts based on that. However the loader did not satisfy the assumption, and loaded it as a dict instead, causing an error. Fix: Added necessary code block to initialize a DataSourceMetadata object, also refactored DataSourceMetadata.from_dict() method to remove redundant code. Importance: Crucial to be able to load elements (which have data_source fields) from json files.
* **Fixes issue where unstructured-inference was not getting updated** Problem: unstructured-inference was not getting upgraded to the version to match unstructured release when doing a pip install.  Solution: using `pip install unstructured[all-docs]` it will now upgrade both unstructured and unstructured-inference. Importance: This will ensure that the inference library is always in sync with the unstructured library, otherwise users will be using outdated libraries which will likely lead to unintended behavior.
* **Fixes SharePoint connector failures if any document has an unsupported filetype** Problem: Currently the entire connector ingest run fails if a single IngestDoc has an unsupported filetype. This is because a ValueError is raised in the IngestDoc's `__post_init__`. Fix: Adds a try/catch when the IngestConnector runs get_ingest_docs such that the error is logged but all processable documents->IngestDocs are still instantiated and returned. Importance: Allows users to ingest SharePoint content even when some files with unsupported filetypes exist there.
* **Fixes Sharepoint connector server_path issue** Problem: Server path for the Sharepoint Ingest Doc was incorrectly formatted, causing issues while fetching pages from the remote source. Fix: changes formatting of remote file path before instantiating SharepointIngestDocs and appends a '/' while fetching pages from the remote source. Importance: Allows users to fetch pages from Sharepoint Sites.
* **Fixes Sphinx errors.** Fixes errors when running Sphinx `make html` and installs library to suppress warnings.
* **Fixes a metadata backwards compatibility error** Problem: When calling `partition_via_api`, the hosted api may return an element schema that's newer than the current `unstructured`. In this case, metadata fields were added which did not exist in the local `ElementMetadata` dataclass, and `__init__()` threw an error. Fix: remove nonexistent fields before instantiating in `ElementMetadata.from_json()`. Importance: Crucial to avoid breaking changes when adding fields.
* **Fixes issue with Discord connector when a channel returns `None`** Problem: Getting the `jump_url` from a nonexistent Discord `channel` fails. Fix: property `jump_url` is now retrieved within the same context as the messages from the channel. Importance: Avoids cascading issues when the connector fails to fetch information about a Discord channel.
* **Fixes occasionally SIGABTR when writing table with `deltalake` on Linux** Problem: occasionally on Linux ingest can throw a `SIGABTR` when writing `deltalake` table even though the table was written correctly. Fix: put the writing function into a `Process` to ensure its execution to the fullest extent before returning to the main process. Importance: Improves stability of connectors using `deltalake`
* **Fixes badly initialized Formula** Problem: YoloX contain new types of elements, when loading a document that contain formulas a new element of that class should be generated, however the Formula class inherits from Element instead of Text. After this change the element is correctly created with the correct class allowing the document to be loaded. Fix: Change parent class for Formula to Text. Importance: Crucial to be able to load documents that contain formulas.

## 0.10.16

### Enhancements

* **Adds data source properties to Airtable, Confluence, Discord, Elasticsearch, Google Drive, and Wikipedia connectors** These properties (date_created, date_modified, version, source_url, record_locator) are written to element metadata during ingest, mapping elements to information about the document source from which they derive. This functionality enables downstream applications to reveal source document applications, e.g. a link to a GDrive doc, Salesforce record, etc.
* **DOCX partitioner refactored in preparation for enhancement.** Behavior should be unchanged except in multi-section documents containing different headers/footers for different sections. These will now emit all distinct headers and footers encountered instead of just those for the last section.
* **Add a function to map between Tesseract and standard language codes.** This allows users to input language information to the `languages` param in any Tesseract-supported langcode or any ISO 639 standard language code.
* **Add document level language detection functionality.** Introduces the "auto" default for the languages param, which then detects the languages present in the document using the `langdetect` package. Implemented only for the partition_text function to start.

### Features

### Fixes

* ***Fixes an issue that caused a partition error for some PDF's.** Fixes GH Issue 1460 by bypassing a coordinate check if an element has invalid coordinates.

## 0.10.15


### Enhancements

* **Support for better element categories from the next-generation image-to-text model ("chipper").** Previously, not all of the classifications from Chipper were being mapped to proper `unstructured` element categories so the consumer of the library would see many `UncategorizedText` elements. This fixes the issue, improving the granularity of the element categories outputs for better downstream processing and chunking. The mapping update is:
  * "Threading": `NarrativeText`
  * "Form": `NarrativeText`
  * "Field-Name": `Title`
  * "Value": `NarrativeText`
  * "Link": `NarrativeText`
  * "Headline": `Title` (with `category_depth=1`)
  * "Subheadline": `Title` (with `category_depth=2`)
  * "Abstract": `NarrativeText`
* **Better ListItem grouping for PDF's (fast strategy).** The `partition_pdf` with `fast` strategy previously broke down some numbered list item lines as separate elements. This enhancement leverages the x,y coordinates and bbox sizes to help decide whether the following chunk of text is a continuation of the immediate previous detected ListItem element or not, and not detect it as its own non-ListItem element.
* **Fall back to text-based classification for uncategorized Layout elements for Images and PDF's**. Improves element classification by running existing text-based rules on previously `UncategorizedText` elements.
* **Adds table partitioning for Partitioning for many doc types including: .html, .epub., .md, .rst, .odt, and .msg.** At the core of this change is the .html partition functionality, which is leveraged by the other effected doc types. This impacts many scenarios where `Table` Elements are now propery extracted.
* **Create and add `add_chunking_strategy` decorator to partition functions.** Previously, users were responsible for their own chunking after partitioning elements, often required for downstream applications. Now, individual elements may be combined into right-sized chunks where min and max character size may be specified if `chunking_strategy=by_title`. Relevant elements are grouped together for better downstream results. This enables users immediately use partitioned results effectively in downstream applications (e.g. RAG architecture apps) without any additional post-processing.
* **Adds `languages` as an input parameter and marks `ocr_languages` kwarg for deprecation in pdf, image, and auto partitioning functions.** Previously, language information was only being used for Tesseract OCR for image-based documents and was in a Tesseract specific string format, but by refactoring into a list of standard language codes independent of Tesseract, the `unstructured` library will better support `languages` for other non-image pipelines and/or support for other OCR engines.
* **Removes `UNSTRUCTURED_LANGUAGE` env var usage and replaces `language` with `languages` as an input parameter to unstructured-partition-text_type functions.** The previous parameter/input setup was not user-friendly or scalable to the variety of elements being processed. By refactoring the inputted language information into a list of standard language codes, we can support future applications of the element language such as detection, metadata, and multi-language elements. Now, to skip English specific checks, set the `languages` parameter to any non-English language(s).
* **Adds `xlsx` and `xls` filetype extensions to the `skip_infer_table_types` default list in `partition`.** By adding these file types to the input parameter these files should not go through table extraction. Users can still specify if they would like to extract tables from these filetypes, but will have to set the `skip_infer_table_types` to exclude the desired filetype extension. This avoids mis-representing complex spreadsheets where there may be multiple sub-tables and other content.
* **Better debug output related to sentence counting internals**. Clarify message when sentence is not counted toward sentence count because there aren't enough words, relevant for developers focused on `unstructured`s NLP internals.
* **Faster ocr_only speed for partitioning PDF and images.** Use `unstructured_pytesseract.run_and_get_multiple_output` function to reduce the number of calls to `tesseract` by half when partitioning pdf or image with `tesseract`
* **Adds data source properties to fsspec connectors** These properties (date_created, date_modified, version, source_url, record_locator) are written to element metadata during ingest, mapping elements to information about the document source from which they derive. This functionality enables downstream applications to reveal source document applications, e.g. a link to a GDrive doc, Salesforce record, etc.
* **Add delta table destination connector** New delta table destination connector added to ingest CLI.  Users may now use `unstructured-ingest` to write partitioned data from over 20 data sources (so far) to a Delta Table.
* **Rename to Source and Destination Connectors in the Documentation.** Maintain naming consistency between Connectors codebase and documentation with the first addition to a destination connector.
* **Non-HTML text files now return unstructured-elements as opposed to HTML-elements.** Previously the text based files that went through `partition_html` would return HTML-elements but now we preserve the format from the input using `source_format` argument in the partition call.
* **Adds `PaddleOCR` as an optional alternative to `Tesseract`** for OCR in processing of PDF or Image files, it is installable via the `makefile` command `install-paddleocr`. For experimental purposes only.
* **Bump unstructured-inference** to 0.5.28. This version bump markedly improves the output of table data, rendered as `metadata.text_as_html` in an element. These changes include:
  * add env variable `ENTIRE_PAGE_OCR` to specify using paddle or tesseract on entire page OCR
  * table structure detection now pads the input image by 25 pixels in all 4 directions to improve its recall (0.5.27)
  * support paddle with both cpu and gpu and assume it is pre-installed (0.5.26)
  * fix a bug where `cells_to_html` doesn't handle cells spanning multiple rows properly (0.5.25)
  * remove `cv2` preprocessing step before OCR step in table transformer (0.5.24)

### Features

* **Adds element metadata via `category_depth` with default value None**.
  * This additional metadata is useful for vectordb/LLM, chunking strategies, and retrieval applications.
* **Adds a naive hierarchy for elements via a `parent_id` on the element's metadata**
  * Users will now have more metadata for implementing vectordb/LLM chunking strategies. For example, text elements could be queried by their preceding title element.
  * Title elements created from HTML headings will properly nest

### Fixes

* **`add_pytesseract_bboxes_to_elements` no longer returns `nan` values**. The function logic is now broken into new methods
  `_get_element_box` and `convert_multiple_coordinates_to_new_system`
* **Selecting a different model wasn't being respected when calling `partition_image`.** Problem: `partition_pdf` allows for passing a `model_name` parameter. Given the similarity between the image and PDF pipelines, the expected behavior is that `partition_image` should support the same parameter, but `partition_image` was unintentionally not passing along its `kwargs`. This was corrected by adding the kwargs to the downstream call.
* **Fixes a chunking issue via dropping the field "coordinates".** Problem: chunk_by_title function was chunking each element to its own individual chunk while it needed to group elements into a fewer number of chunks. We've discovered that this happens due to a metadata matching logic in chunk_by_title function, and discovered that elements with different metadata can't be put into the same chunk. At the same time, any element with "coordinates" essentially had different metadata than other elements, due each element locating in different places and having different coordinates. Fix: That is why we have included the key "coordinates" inside a list of excluded metadata keys, while doing this "metadata_matches" comparision. Importance: This change is crucial to be able to chunk by title for documents which include "coordinates" metadata in their elements.

## 0.10.14

### Enhancements

* Update all connectors to use new downstream architecture
  * New click type added to parse comma-delimited string inputs
  * Some CLI options renamed

### Features

### Fixes

## 0.10.13

### Enhancements

* Updated documentation: Added back support doc types for partitioning, more Python codes in the API page,  RAG definition, and use case.
* Updated Hi-Res Metadata: PDFs and Images using Hi-Res strategy now have layout model class probabilities added ot metadata.
* Updated the `_detect_filetype_from_octet_stream()` function to use libmagic to infer the content type of file when it is not a zip file.
* Tesseract minor version bump to 5.3.2

### Features

* Add Jira Connector to be able to pull issues from a Jira organization
* Add `clean_ligatures` function to expand ligatures in text


### Fixes

* `partition_html` breaks on `<br>` elements.
* Ingest error handling to properly raise errors when wrapped
* GH issue 1361: fixes a sortig error that prevented some PDF's from being parsed
* Bump unstructured-inference
  * Brings back embedded images in PDF's (0.5.23)

## 0.10.12

### Enhancements

* Removed PIL pin as issue has been resolved upstream
* Bump unstructured-inference
  * Support for yolox_quantized layout detection model (0.5.20)
* YoloX element types added


### Features

* Add Salesforce Connector to be able to pull Account, Case, Campaign, EmailMessage, Lead

### Fixes


* Bump unstructured-inference
  * Avoid divide-by-zero errors swith `safe_division` (0.5.21)

## 0.10.11

### Enhancements

* Bump unstructured-inference
  * Combine entire-page OCR output with layout-detected elements, to ensure full coverage of the page (0.5.19)

### Features

* Add in ingest cli s3 writer

### Fixes

* Fix a bug where `xy-cut` sorting attemps to sort elements without valid coordinates; now xy cut sorting only works when **all** elements have valid coordinates

## 0.10.10

### Enhancements

* Adds `text` as an input parameter to `partition_xml`.
* `partition_xml` no longer runs through `partition_text`, avoiding incorrect splitting
  on carriage returns in the XML. Since `partition_xml` no longer calls `partition_text`,
  `min_partition` and `max_partition` are no longer supported in `partition_xml`.
* Bump `unstructured-inference==0.5.18`, change non-default detectron2 classification threshold
* Upgrade base image from rockylinux 8 to rockylinux 9
* Serialize IngestDocs to JSON when passing to subprocesses

### Features

### Fixes

- Fix a bug where mismatched `elements` and `bboxes` are passed into `add_pytesseract_bbox_to_elements`

## 0.10.9

### Enhancements

* Fix `test_json` to handle only non-extra dependencies file types (plain-text)

### Features

* Adds `chunk_by_title` to break a document into sections based on the presence of `Title`
  elements.
* add new extraction function `extract_image_urls_from_html` to extract all img related URL from html text.

### Fixes

* Make cv2 dependency optional
* Edit `add_pytesseract_bbox_to_elements`'s (`ocr_only` strategy) `metadata.coordinates.points` return type to `Tuple` for consistency.
* Re-enable test-ingest-confluence-diff for ingest tests
* Fix syntax for ingest test check number of files
* Fix csv and tsv partitioners loosing the first line of the files when creating elements

## 0.10.8

### Enhancements

* Release docker image that installs Python 3.10 rather than 3.8

### Features

### Fixes

## 0.10.7

### Enhancements

### Features

### Fixes

* Remove overly aggressive ListItem chunking for images and PDF's which typically resulted in inchorent elements.

## 0.10.6

### Enhancements

* Enable `partition_email` and `partition_msg` to detect if an email is PGP encryped. If
  and email is PGP encryped, the functions will return an empy list of elements and
  emit a warning about the encrypted content.
* Add threaded Slack conversations into Slack connector output
* Add functionality to sort elements using `xy-cut` sorting approach in `partition_pdf` for `hi_res` and `fast` strategies
* Bump unstructured-inference
  * Set OMP_THREAD_LIMIT to 1 if not set for better tesseract perf (0.5.17)

### Features

* Extract coordinates from PDFs and images when using OCR only strategy and add to metadata

### Fixes

* Update `partition_html` to respect the order of `<pre>` tags.
* Fix bug in `partition_pdf_or_image` where two partitions were called if `strategy == "ocr_only"`.
* Bump unstructured-inference
  * Fix issue where temporary files were being left behind (0.5.16)
* Adds deprecation warning for the `file_filename` kwarg to `partition`, `partition_via_api`,
  and `partition_multiple_via_api`.
* Fix documentation build workflow by pinning dependencies

## 0.10.5

### Enhancements

* Create new CI Pipelines
  - Checking text, xml, email, and html doc tests against the library installed without extras
  - Checking each library extra against their respective tests
* `partition` raises an error and tells the user to install the appropriate extra if a filetype
  is detected that is missing dependencies.
* Add custom errors to ingest
* Bump `unstructured-ingest==0.5.15`
  - Handle an uncaught TesseractError (0.5.15)
  - Add TIFF test file and TIFF filetype to `test_from_image_file` in `test_layout` (0.5.14)
* Use `entire_page` ocr mode for pdfs and images
* Add notes on extra installs to docs
* Adds ability to reuse connections per process in unstructured-ingest

### Features
* Add delta table connector

### Fixes

## 0.10.4
* Pass ocr_mode in partition_pdf and set the default back to individual pages for now
* Add diagrams and descriptions for ingest design in the ingest README

### Features
* Supports multipage TIFF image partitioning

### Fixes

## 0.10.2

### Enhancements
* Bump unstructured-inference==0.5.13:
  - Fix extracted image elements being included in layout merge, addresses the issue
    where an entire-page image in a PDF was not passed to the layout model when using hi_res.

### Features

### Fixes

## 0.10.1

### Enhancements
* Bump unstructured-inference==0.5.12:
  - fix to avoid trace for certain PDF's (0.5.12)
  - better defaults for DPI for hi_res and  Chipper (0.5.11)
  - implement full-page OCR (0.5.10)

### Features

### Fixes

* Fix dead links in repository README (Quick Start > Install for local development, and Learn more > Batch Processing)
* Update document dependencies to include tesseract-lang for additional language support (required for tests to pass)

## 0.10.0

### Enhancements

* Add `include_header` kwarg to `partition_xlsx` and change default behavior to `True`
* Update the `links` and `emphasized_texts` metadata fields

### Features

### Fixes

## 0.9.3

### Enhancements

* Pinned dependency cleanup.
* Update `partition_csv` to always use `soupparser_fromstring` to parse `html text`
* Update `partition_tsv` to always use `soupparser_fromstring` to parse `html text`
* Add `metadata.section` to capture epub table of contents data
* Add `unique_element_ids` kwarg to partition functions. If `True`, will use a UUID
  for element IDs instead of a SHA-256 hash.
* Update `partition_xlsx` to always use `soupparser_fromstring` to parse `html text`
* Add functionality to switch `html` text parser based on whether the `html` text contains emoji
* Add functionality to check if a string contains any emoji characters
* Add CI tests around Notion

### Features

* Add Airtable Connector to be able to pull views/tables/bases from an Airtable organization

### Fixes

* fix pdf partition of list items being detected as titles in OCR only mode
* make notion module discoverable
* fix emails with `Content-Distribution: inline` and `Content-Distribution: attachment` with no filename
* Fix email attachment filenames which had `=` in the filename itself

## 0.9.2


### Enhancements

* Update table extraction section in API documentation to sync with change in Prod API
* Update Notion connector to extract to html
* Added UUID option for `element_id`
* Bump unstructured-inference==0.5.9:
  - better caching of models
  - another version of detectron2 available, though the default layout model is unchanged
* Added UUID option for element_id
* Added UUID option for element_id
* CI improvements to run ingest tests in parallel

### Features

* Adds Sharepoint connector.

### Fixes

* Bump unstructured-inference==0.5.9:
  - ignores Tesseract errors where no text is extracted for tiles that indeed, have no text

## 0.9.1

### Enhancements

* Adds --partition-pdf-infer-table-structure to unstructured-ingest.
* Enable `partition_html` to skip headers and footers with the `skip_headers_and_footers` flag.
* Update `partition_doc` and `partition_docx` to track emphasized texts in the output
* Adds post processing function `filter_element_types`
* Set the default strategy for partitioning images to `hi_res`
* Add page break parameter section in API documentation to sync with change in Prod API
* Update `partition_html` to track emphasized texts in the output
* Update `XMLDocument._read_xml` to create `<p>` tag element for the text enclosed in the `<pre>` tag
* Add parameter `include_tail_text` to `_construct_text` to enable (skip) tail text inclusion
* Add Notion connector

### Features

### Fixes

* Remove unused `_partition_via_api` function
* Fixed emoji bug in `partition_xlsx`.
* Pass `file_filename` metadata when partitioning file object
* Skip ingest test on missing Slack token
* Add Dropbox variables to CI environments
* Remove default encoding for ingest
* Adds new element type `EmailAddress` for recognising email address in the  text
* Simplifies `min_partition` logic; makes partitions falling below the `min_partition`
  less likely.
* Fix bug where ingest test check for number of files fails in smoke test
* Fix unstructured-ingest entrypoint failure

## 0.9.0

### Enhancements

* Dependencies are now split by document type, creating a slimmer base installation.

## 0.8.8

### Enhancements

### Features

### Fixes

* Rename "date" field to "last_modified"
* Adds Box connector

### Fixes

## 0.8.7

### Enhancements

* Put back useful function `split_by_paragraph`

### Features

### Fixes

* Fix argument order in NLTK download step

## 0.8.6

### Enhancements

### Features

### Fixes

* Remove debug print lines and non-functional code

## 0.8.5

### Enhancements

* Add parameter `skip_infer_table_types` to enable (skip) table extraction for other doc types
* Adds optional Unstructured API unit tests in CI
* Tracks last modified date for all document types.
* Add auto_paragraph_grouper to detect new-line and blank-line new paragraph for .txt files.
* refactor the ingest cli to better support expanding supported connectors

## 0.8.3

### Enhancements

### Features

### Fixes

* NLTK now only gets downloaded if necessary.
* Handling for empty tables in Word Documents and PowerPoints.

## 0.8.4

### Enhancements

* Additional tests and refactor of JSON detection.
* Update functionality to retrieve image metadata from a page for `document_to_element_list`
* Links are now tracked in `partition_html` output.
* Set the file's current position to the beginning after reading the file in `convert_to_bytes`
* Add `min_partition` kwarg to that combines elements below a specified threshold and modifies splitting of strings longer than max partition so words are not split.
* set the file's current position to the beginning after reading the file in `convert_to_bytes`
* Add slide notes to pptx
* Add `--encoding` directive to ingest
* Improve json detection by `detect_filetype`

### Features

* Adds Outlook connector
* Add support for dpi parameter in inference library
* Adds Onedrive connector.
* Add Confluence connector for ingest cli to pull the body text from all documents from all spaces in a confluence domain.

### Fixes

* Fixes issue with email partitioning where From field was being assigned the To field value.
* Use the `image_metadata` property of the `PageLayout` instance to get the page image info in the `document_to_element_list`
* Add functionality to write images to computer storage temporarily instead of keeping them in memory for `ocr_only` strategy
* Add functionality to convert a PDF in small chunks of pages at a time for `ocr_only` strategy
* Adds `.txt`, `.text`, and `.tab` to list of extensions to check if file
  has a `text/plain` MIME type.
* Enables filters to be passed to `partition_doc` so it doesn't error with LibreOffice7.
* Removed old error message that's superseded by `requires_dependencies`.
* Removes using `hi_res` as the default strategy value for `partition_via_api` and `partition_multiple_via_api`

## 0.8.1

### Enhancements

* Add support for Python 3.11

### Features

### Fixes

* Fixed `auto` strategy detected scanned document as having extractable text and using `fast` strategy, resulting in no output.
* Fix list detection in MS Word documents.
* Don't instantiate an element with a coordinate system when there isn't a way to get its location data.

## 0.8.0

### Enhancements

* Allow model used for hi res pdf partition strategy to be chosen when called.
* Updated inference package

### Features

* Add `metadata_filename` parameter across all partition functions

### Fixes

* Update to ensure `convert_to_datafame` grabs all of the metadata fields.
* Adjust encoding recognition threshold value in `detect_file_encoding`
* Fix KeyError when `isd_to_elements` doesn't find a type
* Fix `_output_filename` for local connector, allowing single files to be written correctly to the disk

* Fix for cases where an invalid encoding is extracted from an email header.

### BREAKING CHANGES

* Information about an element's location is no longer returned as top-level attributes of an element. Instead, it is returned in the `coordinates` attribute of the element's metadata.

## 0.7.12

### Enhancements

* Adds `include_metadata` kwarg to `partition_doc`, `partition_docx`, `partition_email`, `partition_epub`, `partition_json`, `partition_msg`, `partition_odt`, `partition_org`, `partition_pdf`, `partition_ppt`, `partition_pptx`, `partition_rst`, and `partition_rtf`
### Features

* Add Elasticsearch connector for ingest cli to pull specific fields from all documents in an index.
* Adds Dropbox connector

### Fixes

* Fix tests that call unstructured-api by passing through an api-key
* Fixed page breaks being given (incorrect) page numbers
* Fix skipping download on ingest when a source document exists locally

## 0.7.11

### Enhancements

* More deterministic element ordering when using `hi_res` PDF parsing strategy (from unstructured-inference bump to 0.5.4)
* Make large model available (from unstructured-inference bump to 0.5.3)
* Combine inferred elements with extracted elements (from unstructured-inference bump to 0.5.2)
* `partition_email` and `partition_msg` will now process attachments if `process_attachments=True`
  and a attachment partitioning functions is passed through with `attachment_partitioner=partition`.

### Features

### Fixes

* Fix tests that call unstructured-api by passing through an api-key
* Fixed page breaks being given (incorrect) page numbers
* Fix skipping download on ingest when a source document exists locally

## 0.7.10

### Enhancements

* Adds a `max_partition` parameter to `partition_text`, `partition_pdf`, `partition_email`,
  `partition_msg` and `partition_xml` that sets a limit for the size of an individual
  document elements. Defaults to `1500` for everything except `partition_xml`, which has
  a default value of `None`.
* DRY connector refactor

### Features

* `hi_res` model for pdfs and images is selectable via environment variable.

### Fixes

* CSV check now ignores escaped commas.
* Fix for filetype exploration util when file content does not have a comma.
* Adds negative lookahead to bullet pattern to avoid detecting plain text line
  breaks like `-------` as list items.
* Fix pre tag parsing for `partition_html`
* Fix lookup error for annotated Arabic and Hebrew encodings

## 0.7.9

### Enhancements

* Improvements to string check for leafs in `partition_xml`.
* Adds --partition-ocr-languages to unstructured-ingest.

### Features

* Adds `partition_org` for processed Org Mode documents.

### Fixes

## 0.7.8

### Enhancements

### Features

* Adds Google Cloud Service connector

### Fixes

* Updates the `parse_email` for `partition_eml` so that `unstructured-api` passes the smoke tests
* `partition_email` now works if there is no message content
* Updates the `"fast"` strategy for `partition_pdf` so that it's able to recursively
* Adds recursive functionality to all fsspec connectors
* Adds generic --recursive ingest flag

## 0.7.7

### Enhancements

* Adds functionality to replace the `MIME` encodings for `eml` files with one of the common encodings if a `unicode` error occurs
* Adds missed file-like object handling in `detect_file_encoding`
* Adds functionality to extract charset info from `eml` files

### Features

* Added coordinate system class to track coordinate types and convert to different coordinate

### Fixes

* Adds an `html_assemble_articles` kwarg to `partition_html` to enable users to capture
  control whether content outside of `<article>` tags is captured when
  `<article>` tags are present.
* Check for the `xml` attribute on `element` before looking for pagebreaks in `partition_docx`.

## 0.7.6

### Enhancements

* Convert fast startegy to ocr_only for images
* Adds support for page numbers in `.docx` and `.doc` when user or renderer
  created page breaks are present.
* Adds retry logic for the unstructured-ingest Biomed connector

### Features

* Provides users with the ability to extract additional metadata via regex.
* Updates `partition_docx` to include headers and footers in the output.
* Create `partition_tsv` and associated tests. Make additional changes to `detect_filetype`.

### Fixes

* Remove fake api key in test `partition_via_api` since we now require valid/empty api keys
* Page number defaults to `None` instead of `1` when page number is not present in the metadata.
  A page number of `None` indicates that page numbers are not being tracked for the document
  or that page numbers do not apply to the element in question..
* Fixes an issue with some pptx files. Assume pptx shapes are found in top left position of slide
  in case the shape.top and shape.left attributes are `None`.

## 0.7.5

### Enhancements

* Adds functionality to sort elements in `partition_pdf` for `fast` strategy
* Adds ingest tests with `--fast` strategy on PDF documents
* Adds --api-key to unstructured-ingest

### Features

* Adds `partition_rst` for processed ReStructured Text documents.

### Fixes

* Adds handling for emails that do not have a datetime to extract.
* Adds pdf2image package as core requirement of unstructured (with no extras)

## 0.7.4

### Enhancements

* Allows passing kwargs to request data field for `partition_via_api` and `partition_multiple_via_api`
* Enable MIME type detection if libmagic is not available
* Adds handling for empty files in `detect_filetype` and `partition`.

### Features

### Fixes

* Reslove `grpcio` import issue on `weaviate.schema.validate_schema` for python 3.9 and 3.10
* Remove building `detectron2` from source in Dockerfile

## 0.7.3

### Enhancements

* Update IngestDoc abstractions and add data source metadata in ElementMetadata

### Features

### Fixes

* Pass `strategy` parameter down from `partition` for `partition_image`
* Filetype detection if a CSV has a `text/plain` MIME type
* `convert_office_doc` no longers prints file conversion info messages to stdout.
* `partition_via_api` reflects the actual filetype for the file processed in the API.

## 0.7.2

### Enhancements

* Adds an optional encoding kwarg to `elements_to_json` and `elements_from_json`
* Bump version of base image to use new stable version of tesseract

### Features

### Fixes

* Update the `read_txt_file` utility function to keep using `spooled_to_bytes_io_if_needed` for xml
* Add functionality to the `read_txt_file` utility function to handle file-like object from URL
* Remove the unused parameter `encoding` from `partition_pdf`
* Change auto.py to have a `None` default for encoding
* Add functionality to try other common encodings for html and xml files if an error related to the encoding is raised and the user has not specified an encoding.
* Adds benchmark test with test docs in example-docs
* Re-enable test_upload_label_studio_data_with_sdk
* File detection now detects code files as plain text
* Adds `tabulate` explicitly to dependencies
* Fixes an issue in `metadata.page_number` of pptx files
* Adds showing help if no parameters passed

## 0.7.1

### Enhancements

### Features

* Add `stage_for_weaviate` to stage `unstructured` outputs for upload to Weaviate, along with
  a helper function for defining a class to use in Weaviate schemas.
* Builds from Unstructured base image, built off of Rocky Linux 8.7, this resolves almost all CVE's in the image.

### Fixes

## 0.7.0

### Enhancements

* Installing `detectron2` from source is no longer required when using the `local-inference` extra.
* Updates `.pptx` parsing to include text in tables.

### Features

### Fixes

* Fixes an issue in `_add_element_metadata` that caused all elements to have `page_number=1`
  in the element metadata.
* Adds `.log` as a file extension for TXT files.
* Adds functionality to try other common encodings for email (`.eml`) files if an error related to the encoding is raised and the user has not specified an encoding.
* Allow passed encoding to be used in the `replace_mime_encodings`
* Fixes page metadata for `partition_html` when `include_metadata=False`
* A `ValueError` now raises if `file_filename` is not specified when you use `partition_via_api`
  with a file-like object.

## 0.6.11

### Enhancements

* Supports epub tests since pandoc is updated in base image

### Features


### Fixes


## 0.6.10

### Enhancements

* XLS support from auto partition

### Features

### Fixes

## 0.6.9

### Enhancements

* fast strategy for pdf now keeps element bounding box data
* setup.py refactor

### Features

### Fixes

* Adds functionality to try other common encodings if an error related to the encoding is raised and the user has not specified an encoding.
* Adds additional MIME types for CSV

## 0.6.8

### Enhancements

### Features

* Add `partition_csv` for CSV files.

### Fixes

## 0.6.7

### Enhancements

* Deprecate `--s3-url` in favor of `--remote-url` in CLI
* Refactor out non-connector-specific config variables
* Add `file_directory` to metadata
* Add `page_name` to metadata. Currently used for the sheet name in XLSX documents.
* Added a `--partition-strategy` parameter to unstructured-ingest so that users can specify
  partition strategy in CLI. For example, `--partition-strategy fast`.
* Added metadata for filetype.
* Add Discord connector to pull messages from a list of channels
* Refactor `unstructured/file-utils/filetype.py` to better utilise hashmap to return mime type.
* Add local declaration of DOCX_MIME_TYPES and XLSX_MIME_TYPES for `test_filetype.py`.

### Features

* Add `partition_xml` for XML files.
* Add `partition_xlsx` for Microsoft Excel documents.

### Fixes

* Supports `hml` filetype for partition as a variation of html filetype.
* Makes `pytesseract` a function level import in `partition_pdf` so you can use the `"fast"`
  or `"hi_res"` strategies if `pytesseract` is not installed. Also adds the
  `required_dependencies` decorator for the `"hi_res"` and `"ocr_only"` strategies.
* Fix to ensure `filename` is tracked in metadata for `docx` tables.

## 0.6.6

### Enhancements

* Adds an `"auto"` strategy that chooses the partitioning strategy based on document
  characteristics and function kwargs. This is the new default strategy for `partition_pdf`
  and `partition_image`. Users can maintain existing behavior by explicitly setting
  `strategy="hi_res"`.
* Added an additional trace logger for NLP debugging.
* Add `get_date` method to `ElementMetadata` for converting the datestring to a `datetime` object.
* Cleanup the `filename` attribute on `ElementMetadata` to remove the full filepath.

### Features

* Added table reading as html with URL parsing to `partition_docx` in docx
* Added metadata field for text_as_html for docx files

### Fixes

* `fileutils/file_type` check json and eml decode ignore error
* `partition_email` was updated to more flexibly handle deviations from the RFC-2822 standard.
  The time in the metadata returns `None` if the time does not match RFC-2822 at all.
* Include all metadata fields when converting to dataframe or CSV

## 0.6.5

### Enhancements

* Added support for SpooledTemporaryFile file argument.

### Features

### Fixes


## 0.6.4

### Enhancements

* Added an "ocr_only" strategy for `partition_pdf`. Refactored the strategy decision
  logic into its own module.

### Features

### Fixes

## 0.6.3

### Enhancements

* Add an "ocr_only" strategy for `partition_image`.

### Features

* Added `partition_multiple_via_api` for partitioning multiple documents in a single REST
  API call.
* Added `stage_for_baseplate` function to prepare outputs for ingestion into Baseplate.
* Added `partition_odt` for processing Open Office documents.

### Fixes

* Updates the grouping logic in the `partition_pdf` fast strategy to group together text
  in the same bounding box.

## 0.6.2

### Enhancements

* Added logic to `partition_pdf` for detecting copy protected PDFs and falling back
  to the hi res strategy when necessary.


### Features

* Add `partition_via_api` for partitioning documents through the hosted API.

### Fixes

* Fix how `exceeds_cap_ratio` handles empty (returns `True` instead of `False`)
* Updates `detect_filetype` to properly detect JSONs when the MIME type is `text/plain`.

## 0.6.1

### Enhancements

* Updated the table extraction parameter name to be more descriptive

### Features

### Fixes

## 0.6.0

### Enhancements

* Adds an `ssl_verify` kwarg to `partition` and `partition_html` to enable turning off
  SSL verification for HTTP requests. SSL verification is on by default.
* Allows users to pass in ocr language to `partition_pdf` and `partition_image` through
  the `ocr_language` kwarg. `ocr_language` corresponds to the code for the language pack
  in Tesseract. You will need to install the relevant Tesseract language pack to use a
  given language.

### Features

* Table extraction is now possible for pdfs from `partition` and `partition_pdf`.
* Adds support for extracting attachments from `.msg` files

### Fixes

* Adds an `ssl_verify` kwarg to `partition` and `partition_html` to enable turning off
  SSL verification for HTTP requests. SSL verification is on by default.

## 0.5.13

### Enhancements

* Allow headers to be passed into `partition` when `url` is used.

### Features

* `bytes_string_to_string` cleaning brick for bytes string output.

### Fixes

* Fixed typo in call to `exactly_one` in `partition_json`
* unstructured-documents encode xml string if document_tree is `None` in `_read_xml`.
* Update to `_read_xml` so that Markdown files with embedded HTML process correctly.
* Fallback to "fast" strategy only emits a warning if the user specifies the "hi_res" strategy.
* unstructured-partition-text_type exceeds_cap_ratio fix returns and how capitalization ratios are calculated
* `partition_pdf` and `partition_text` group broken paragraphs to avoid fragmented `NarrativeText` elements.
* .json files resolved as "application/json" on centos7 (or other installs with older libmagic libs)

## 0.5.12

### Enhancements

* Add OS mimetypes DB to docker image, mainly for unstructured-api compat.
* Use the image registry as a cache when building Docker images.
* Adds the ability for `partition_text` to group together broken paragraphs.
* Added method to utils to allow date time format validation

### Features
* Add Slack connector to pull messages for a specific channel

* Add --partition-by-api parameter to unstructured-ingest
* Added `partition_rtf` for processing rich text files.
* `partition` now accepts a `url` kwarg in addition to `file` and `filename`.

### Fixes

* Allow encoding to be passed into `replace_mime_encodings`.
* unstructured-ingest connector-specific dependencies are imported on demand.
* unstructured-ingest --flatten-metadata supported for local connector.
* unstructured-ingest fix runtime error when using --metadata-include.

## 0.5.11

### Enhancements

### Features

### Fixes

* Guard against null style attribute in docx document elements
* Update HTML encoding to better support foreign language characters

## 0.5.10

### Enhancements

* Updated inference package
* Add sender, recipient, date, and subject to element metadata for emails

### Features

* Added `--download-only` parameter to `unstructured-ingest`

### Fixes

* FileNotFound error when filename is provided but file is not on disk

## 0.5.9

### Enhancements

### Features

### Fixes

* Convert file to str in helper `split_by_paragraph` for `partition_text`

## 0.5.8

### Enhancements

* Update `elements_to_json` to return string when filename is not specified
* `elements_from_json` may take a string instead of a filename with the `text` kwarg
* `detect_filetype` now does a final fallback to file extension.
* Empty tags are now skipped during the depth check for HTML processing.

### Features

* Add local file system to `unstructured-ingest`
* Add `--max-docs` parameter to `unstructured-ingest`
* Added `partition_msg` for processing MSFT Outlook .msg files.

### Fixes

* `convert_file_to_text` now passes through the `source_format` and `target_format` kwargs.
  Previously they were hard coded.
* Partitioning functions that accept a `text` kwarg no longer raise an error if an empty
  string is passed (and empty list of elements is returned instead).
* `partition_json` no longer fails if the input is an empty list.
* Fixed bug in `chunk_by_attention_window` that caused the last word in segments to be cut-off
  in some cases.

### BREAKING CHANGES

* `stage_for_transformers` now returns a list of elements, making it consistent with other
  staging bricks

## 0.5.7

### Enhancements

* Refactored codebase using `exactly_one`
* Adds ability to pass headers when passing a url in partition_html()
* Added optional `content_type` and `file_filename` parameters to `partition()` to bypass file detection

### Features

* Add `--flatten-metadata` parameter to `unstructured-ingest`
* Add `--fields-include` parameter to `unstructured-ingest`

### Fixes

## 0.5.6

### Enhancements

* `contains_english_word()`, used heavily in text processing, is 10x faster.

### Features

* Add `--metadata-include` and `--metadata-exclude` parameters to `unstructured-ingest`
* Add `clean_non_ascii_chars` to remove non-ascii characters from unicode string

### Fixes

* Fix problem with PDF partition (duplicated test)

## 0.5.4

### Enhancements

* Added Biomedical literature connector for ingest cli.
* Add `FsspecConnector` to easily integrate any existing `fsspec` filesystem as a connector.
* Rename `s3_connector.py` to `s3.py` for readability and consistency with the
  rest of the connectors.
* Now `S3Connector` relies on `s3fs` instead of on `boto3`, and it inherits
  from `FsspecConnector`.
* Adds an `UNSTRUCTURED_LANGUAGE_CHECKS` environment variable to control whether or not language
  specific checks like vocabulary and POS tagging are applied. Set to `"true"` for higher
  resolution partitioning and `"false"` for faster processing.
* Improves `detect_filetype` warning to include filename when provided.
* Adds a "fast" strategy for partitioning PDFs with PDFMiner. Also falls back to the "fast"
  strategy if detectron2 is not available.
* Start deprecation life cycle for `unstructured-ingest --s3-url` option, to be deprecated in
  favor of `--remote-url`.

### Features

* Add `AzureBlobStorageConnector` based on its `fsspec` implementation inheriting
from `FsspecConnector`
* Add `partition_epub` for partitioning e-books in EPUB3 format.

### Fixes

* Fixes processing for text files with `message/rfc822` MIME type.
* Open xml files in read-only mode when reading contents to construct an XMLDocument.

## 0.5.3

### Enhancements

* `auto.partition()` can now load Unstructured ISD json documents.
* Simplify partitioning functions.
* Improve logging for ingest CLI.

### Features

* Add `--wikipedia-auto-suggest` argument to the ingest CLI to disable automatic redirection
  to pages with similar names.
* Add setup script for Amazon Linux 2
* Add optional `encoding` argument to the `partition_(text/email/html)` functions.
* Added Google Drive connector for ingest cli.
* Added Gitlab connector for ingest cli.

### Fixes

## 0.5.2

### Enhancements

* Fully move from printing to logging.
* `unstructured-ingest` now uses a default `--download_dir` of `$HOME/.cache/unstructured/ingest`
rather than a "tmp-ingest-" dir in the working directory.

### Features

### Fixes

* `setup_ubuntu.sh` no longer fails in some contexts by interpreting
`DEBIAN_FRONTEND=noninteractive` as a command
* `unstructured-ingest` no longer re-downloads files when --preserve-downloads
is used without --download-dir.
* Fixed an issue that was causing text to be skipped in some HTML documents.

## 0.5.1

### Enhancements

### Features

### Fixes

* Fixes an error causing JavaScript to appear in the output of `partition_html` sometimes.
* Fix several issues with the `requires_dependencies` decorator, including the error message
  and how it was used, which had caused an error for `unstructured-ingest --github-url ...`.

## 0.5.0

### Enhancements

* Add `requires_dependencies` Python decorator to check dependencies are installed before
  instantiating a class or running a function

### Features

* Added Wikipedia connector for ingest cli.

### Fixes

* Fix `process_document` file cleaning on failure
* Fixes an error introduced in the metadata tracking commit that caused `NarrativeText`
  and `FigureCaption` elements to be represented as `Text` in HTML documents.

## 0.4.16

### Enhancements

* Fallback to using file extensions for filetype detection if `libmagic` is not present

### Features

* Added setup script for Ubuntu
* Added GitHub connector for ingest cli.
* Added `partition_md` partitioner.
* Added Reddit connector for ingest cli.

### Fixes

* Initializes connector properly in ingest.main::MainProcess
* Restricts version of unstructured-inference to avoid multithreading issue

## 0.4.15

### Enhancements

* Added `elements_to_json` and `elements_from_json` for easier serialization/deserialization
* `convert_to_dict`, `dict_to_elements` and `convert_to_csv` are now aliases for functions
  that use the ISD terminology.

### Fixes

* Update to ensure all elements are preserved during serialization/deserialization

## 0.4.14

* Automatically install `nltk` models in the `tokenize` module.

## 0.4.13

* Fixes unstructured-ingest cli.

## 0.4.12

* Adds console_entrypoint for unstructured-ingest, other structure/doc updates related to ingest.
* Add `parser` parameter to `partition_html`.

## 0.4.11

* Adds `partition_doc` for partitioning Word documents in `.doc` format. Requires `libreoffice`.
* Adds `partition_ppt` for partitioning PowerPoint documents in `.ppt` format. Requires `libreoffice`.

## 0.4.10

* Fixes `ElementMetadata` so that it's JSON serializable when the filename is a `Path` object.

## 0.4.9

* Added ingest modules and s3 connector, sample ingest script
* Default to `url=None` for `partition_pdf` and `partition_image`
* Add ability to skip English specific check by setting the `UNSTRUCTURED_LANGUAGE` env var to `""`.
* Document `Element` objects now track metadata

## 0.4.8

* Modified XML and HTML parsers not to load comments.

## 0.4.7

* Added the ability to pull an HTML document from a url in `partition_html`.
* Added the the ability to get file summary info from lists of filenames and lists
  of file contents.
* Added optional page break to `partition` for `.pptx`, `.pdf`, images, and `.html` files.
* Added `to_dict` method to document elements.
* Include more unicode quotes in `replace_unicode_quotes`.

## 0.4.6

* Loosen the default cap threshold to `0.5`.
* Add a `UNSTRUCTURED_NARRATIVE_TEXT_CAP_THRESHOLD` environment variable for controlling
  the cap ratio threshold.
* Unknown text elements are identified as `Text` for HTML and plain text documents.
* `Body Text` styles no longer default to `NarrativeText` for Word documents. The style information
  is insufficient to determine that the text is narrative.
* Upper cased text is lower cased before checking for verbs. This helps avoid some missed verbs.
* Adds an `Address` element for capturing elements that only contain an address.
* Suppress the `UserWarning` when detectron is called.
* Checks that titles and narrative test have at least one English word.
* Checks that titles and narrative text are at least 50% alpha characters.
* Restricts titles to a maximum word length. Adds a `UNSTRUCTURED_TITLE_MAX_WORD_LENGTH`
  environment variable for controlling the max number of words in a title.
* Updated `partition_pptx` to order the elements on the page

## 0.4.4

* Updated `partition_pdf` and `partition_image` to return `unstructured` `Element` objects
* Fixed the healthcheck url path when partitioning images and PDFs via API
* Adds an optional `coordinates` attribute to document objects
* Adds `FigureCaption` and `CheckBox` document elements
* Added ability to split lists detected in `LayoutElement` objects
* Adds `partition_pptx` for partitioning PowerPoint documents
* LayoutParser models now download from HugginfaceHub instead of DropBox
* Fixed file type detection for XML and HTML files on Amazone Linux

## 0.4.3

* Adds `requests` as a base dependency
* Fix in `exceeds_cap_ratio` so the function doesn't break with empty text
* Fix bug in `_parse_received_data`.
* Update `detect_filetype` to properly handle `.doc`, `.xls`, and `.ppt`.

## 0.4.2

* Added `partition_image` to process documents in an image format.
* Fixed utf-8 encoding error in `partition_email` with attachments for `text/html`

## 0.4.1

* Added support for text files in the `partition` function
* Pinned `opencv-python` for easier installation on Linux

## 0.4.0

* Added generic `partition` brick that detects the file type and routes a file to the appropriate
  partitioning brick.
* Added a file type detection module.
* Updated `partition_html` and `partition_eml` to support file-like objects in 'rb' mode.
* Cleaning brick for removing ordered bullets `clean_ordered_bullets`.
* Extract brick method for ordered bullets `extract_ordered_bullets`.
* Test for `clean_ordered_bullets`.
* Test for `extract_ordered_bullets`.
* Added `partition_docx` for pre-processing Word Documents.
* Added new REGEX patterns to extract email header information
* Added new functions to extract header information `parse_received_data` and `partition_header`
* Added new function to parse plain text files `partition_text`
* Added new cleaners functions `extract_ip_address`, `extract_ip_address_name`, `extract_mapi_id`, `extract_datetimetz`
* Add new `Image` element and function to find embedded images `find_embedded_images`
* Added `get_directory_file_info` for summarizing information about source documents

## 0.3.5

* Add support for local inference
* Add new pattern to recognize plain text dash bullets
* Add test for bullet patterns
* Fix for `partition_html` that allows for processing `div` tags that have both text and child
  elements
* Add ability to extract document metadata from `.docx`, `.xlsx`, and `.jpg` files.
* Helper functions for identifying and extracting phone numbers
* Add new function `extract_attachment_info` that extracts and decodes the attachment
of an email.
* Staging brick to convert a list of `Element`s to a `pandas` dataframe.
* Add plain text functionality to `partition_email`

## 0.3.4

* Python-3.7 compat

## 0.3.3

* Removes BasicConfig from logger configuration
* Adds the `partition_email` partitioning brick
* Adds the `replace_mime_encodings` cleaning bricks
* Small fix to HTML parsing related to processing list items with sub-tags
* Add `EmailElement` data structure to store email documents

## 0.3.2

* Added `translate_text` brick for translating text between languages
* Add an `apply` method to make it easier to apply cleaners to elements

## 0.3.1

* Added \_\_init.py\_\_ to `partition`

## 0.3.0

* Implement staging brick for Argilla. Converts lists of `Text` elements to `argilla` dataset classes.
* Removing the local PDF parsing code and any dependencies and tests.
* Reorganizes the staging bricks in the unstructured.partition module
* Allow entities to be passed into the Datasaur staging brick
* Added HTML escapes to the `replace_unicode_quotes` brick
* Fix bad responses in partition_pdf to raise ValueError
* Adds `partition_html` for partitioning HTML documents.

## 0.2.6

* Small change to how \_read is placed within the inheritance structure since it doesn't really apply to pdf
* Add partitioning brick for calling the document image analysis API

## 0.2.5

* Update python requirement to >=3.7

## 0.2.4

* Add alternative way of importing `Final` to support google colab

## 0.2.3

* Add cleaning bricks for removing prefixes and postfixes
* Add cleaning bricks for extracting text before and after a pattern

## 0.2.2

* Add staging brick for Datasaur

## 0.2.1

* Added brick to convert an ISD dictionary to a list of elements
* Update `PDFDocument` to use the `from_file` method
* Added staging brick for CSV format for ISD (Initial Structured Data) format.
* Added staging brick for separating text into attention window size chunks for `transformers`.
* Added staging brick for LabelBox.
* Added ability to upload LabelStudio predictions
* Added utility function for JSONL reading and writing
* Added staging brick for CSV format for Prodigy
* Added staging brick for Prodigy
* Added ability to upload LabelStudio annotations
* Added text_field and id_field to stage_for_label_studio signature

## 0.2.0

* Initial release of unstructured<|MERGE_RESOLUTION|>--- conflicted
+++ resolved
@@ -9,6 +9,7 @@
 * **Add PostgreSQL/SQLite destination connector** PostgreSQL and SQLite connector added to ingest CLI.  Users may now use `unstructured-ingest` to write partitioned data to a PostgreSQL or SQLite database. And write embeddings to PostgreSQL pgvector database.
 
 ### Fixes
+* **Pins version of unstructured-client** Sets minimum version of `unstructured-client` to avoid raising a `TypeError` when passing `api_key_auth` to `UnstructuredClient`
 
 ## 0.11.8
 
@@ -36,11 +37,7 @@
 
 * **Fix table structure metric script** Update the call to table agent to now provide OCR tokens as required
 * **Fix element extraction not working when using "auto" strategy for pdf and image** If element extraction is specified, the "auto" strategy falls back to the "hi_res" strategy.
-<<<<<<< HEAD
-* **Pins version of unstructured-client** Sets minimum version of `unstructured-client` to avoid raising a `TypeError` when passing `api_key_auth` to `UnstructuredClient`
-=======
 * **Fix a bug passing a custom url to `partition_via_api`** Users that self host the api were not able to pass their custom url to `partition_via_api`.
->>>>>>> 950e5d68
 
 ## 0.11.6
 
