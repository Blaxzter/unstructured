## 0.10.25-dev8

### Enhancements

* **Duplicate CLI param check** Given that many of the options associated with the `Click` based cli ingest commands are added dynamically from a number of configs, a check was incorporated to make sure there were no duplicate entries to prevent new configs from overwriting already added options.
* **Remove pdfminer from inside tables** Previously when using `hi_res` some elements where extracted using pdfminer too, so we removed pdfminer from the tables pipeline to avoid duplicated elements. Now 

### Features

* **Adds HuggingFaceEmbeddingEncoder** The HuggingFace Embedding Encoder uses a local embedding model as opposed to using an API.
* **Add AWS bedrock embedding connector** `unstructured.embed.bedrock` now provides a connector to use AWS bedrock's `titan-embed-text` model to generate embeddings for elements. This features requires valid AWS bedrock setup and an internet connectionto run.
* **Add Local connector source metadata** python's os module used to pull stats from local file when processing via the local connector and populates fields such as last modified time, created time.

### Fixes

* **Import PDFResourceManager more directly** We were importing `PDFResourceManager` from `pdfminer.converter` which was causing an error for some users. We changed to import from the actual location of `PDFResourceManager`, which is `pdfminer.pdfinterp`.
* **Fix language detection of elements with empty strings** This resolves a warning message that was raised by `langdetect` if the language was attempted to be detected on an empty string. Language detection is now skipped for empty strings.
* **Fix chunks breaking on regex-metadata matches.** Fixes "over-chunking" when `regex_metadata` was used, where every element that contained a regex-match would start a new chunk.
* **Fix regex-metadata match offsets not adjusted within chunk.** Fixes incorrect regex-metadata match start/stop offset in chunks where multiple elements are combined.
* **Map source cli command configs when destination set** Due to how the source connector is dynamically called when the destination connector is set via the CLI, the configs were being set incorrectoy, causing the source connector to break. The configs were fixed and updated to take into account Fsspec-specific connectors.
* **Fix metrics folder not discoverable** Fixes issue where unstructured/metrics folder is not discoverable on PyPI by adding
an `__init__.py` file under the folder.
<<<<<<< HEAD
* **Deserialization of ingest docs fixed** When ingest docs are being deserialized as part of the ingest pipeline process (cli), there were certain fields that weren't getting persisted (metadata and date processed). The from_dict method was updated to take these into account and a unit test added to check.
* **Map source cli command configs when destination set** Due to how the source connector is dynamically called when the destination connector is set via the CLI, the configs were being set incorrectoy, causing the source connector to break. The configs were fixed and updated to take into account Fsspec-specific connectors.
* **Deserialization of ingest docs fixed** When ingest docs are being deserialized as part of the ingest pipeline process (cli), there were certain fields that weren't getting persisted (metadata and date processed). The from_dict method was updated to take these into account and a unit test added to check.
=======
* **Fix a bug when `parition_pdf` get `model_name=None`** In API usage the `model_name` value is `None` and the `cast` function in `partition_pdf` would return `None` and lead to attribution error. Now we use `str` function to explicit convert the content to string so it is garanteed to have `starts_with` and other string functions as attributes
>>>>>>> aa7b7c87

## 0.10.24

### Enhancements

* **Improve natural reading order** Some `OCR` elements with only spaces in the text have full-page width in the bounding box, which causes the `xycut` sorting to not work as expected. Now the logic to parse OCR results removes any elements with only spaces (more than one space).
* **Ingest compression utilities and fsspec connector support** Generic utility code added to handle files that get pulled from a source connector that are either tar or zip compressed and uncompress them locally. This is then processed using a local source connector. Currently this functionality has been incorporated into the fsspec connector and all those inheriting from it (currently: Azure Blob Storage, Google Cloud Storage, S3, Box, and Dropbox).
* **Ingest destination connectors support for writing raw list of elements** Along with the default write method used in the ingest pipeline to write the json content associated with the ingest docs, each destination connector can now also write a raw list of elements to the desired downstream location without having an ingest doc associated with it.

### Features

* **Adds element type percent match function** In order to evaluate the element type extracted, we add a function that calculates the matched percentage between two frequency dictionary.

### Fixes

* **Fix paddle model file not discoverable** Fixes issue where ocr_models/paddle_ocr.py file is not discoverable on PyPI by adding
an `__init__.py` file under the folder.
* **Chipper v2 Fixes** Includes fix for a memory leak and rare last-element bbox fix. (unstructured-inference==0.7.7)
* **Fix image resizing issue** Includes fix related to resizing images in the tables pipeline. (unstructured-inference==0.7.6)

## 0.10.23

### Enhancements

* **Add functionality to limit precision when serializing to json** Precision for `points` is limited to 1 decimal point if coordinates["system"] == "PixelSpace" (otherwise 2 decimal points?). Precision for `detection_class_prob` is limited to 5 decimal points.
* **Fix csv file detection logic when mime-type is text/plain** Previously the logic to detect csv file type was considering only first row's comma count comparing with the header_row comma count and both the rows being same line the result was always true, Now the logic is changed to consider the comma's count for all the lines except first line and compare with header_row comma count.
* **Improved inference speed for Chipper V2** API requests with 'hi_res_model_name=chipper' now have ~2-3x faster responses.

### Features

### Fixes

* **Cleans up temporary files after conversion** Previously a file conversion utility was leaving temporary files behind on the filesystem without removing them when no longer needed. This fix helps prevent an accumulation of temporary files taking up excessive disk space.
* **Fixes `under_non_alpha_ratio` dividing by zero** Although this function guarded against a specific cause of division by zero, there were edge cases slipping through like strings with only whitespace. This update more generally prevents the function from performing a division by zero.
* **Fix languages default** Previously the default language was being set to English when elements didn't have text or if langdetect could not detect the language. It now defaults to None so there is not misleading information about the language detected.
* **Fixes recursion limit error that was being raised when partitioning Excel documents of a certain size** Previously we used a recursive method to find subtables within an excel sheet. However this would run afoul of Python's recursion depth limit when there was a contiguous block of more than 1000 cells within a sheet. This function has been updated to use the NetworkX library which avoids Python recursion issues.

## 0.10.22

### Enhancements

* **bump `unstructured-inference` to `0.7.3`** The updated version of `unstructured-inference` supports a new version of the Chipper model, as well as a cleaner schema for its output classes. Support is included for new inference features such as hierarchy and ordering.
* **Expose skip_infer_table_types in ingest CLI.** For each connector a new `--skip-infer-table-types` parameter was added to map to the `skip_infer_table_types` partition argument. This gives more granular control to unstructured-ingest users, allowing them to specify the file types for which we should attempt table extraction.
* **Add flag to ingest CLI to raise error if any single doc fails in pipeline** Currently if a single doc fails in the pipeline, the whole thing halts due to the error. This flag defaults to log an error but continue with the docs it can.
* **Emit hyperlink metadata for DOCX file-type.** DOCX partitioner now adds `metadata.links`, `metadata.link_texts` and `metadata.link_urls` for elements that contain a hyperlink that points to an external resource. So-called "jump" links pointing to document internal locations (such as those found in a table-of-contents "jumping" to a chapter or section) are excluded.

### Features

* **Add `elements_to_text` as a staging helper function** In order to get a single clean text output from unstructured for metric calculations, automate the process of extracting text from elements using this function.
* **Adds permissions(RBAC) data ingestion functionality for the Sharepoint connector.** Problem: Role based access control is an important component in many data storage systems. Users may need to pass permissions (RBAC) data to downstream systems when ingesting data. Feature: Added permissions data ingestion functionality to the Sharepoint connector.

### Fixes

* **Fixes PDF list parsing creating duplicate list items** Previously a bug in PDF list item parsing caused removal of other elements and duplication of the list item
* **Fixes duplicated elements** Fixes issue where elements are duplicated when embeddings are generated. This will allow users to generate embeddings for their list of Elements without duplicating/breaking the orginal content.
* **Fixes failure when flagging for embeddings through unstructured-ingest** Currently adding the embedding parameter to any connector results in a failure on the copy stage. This is resolves the issue by adding the IngestDoc to the context map in the embedding node's `run` method. This allows users to specify that connectors fetch embeddings without failure.
* **Fix ingest pipeline reformat nodes not discoverable** Fixes issue where  reformat nodes raise ModuleNotFoundError on import. This was due to the directory was missing `__init__.py` in order to make it discoverable.
* **Fix default language in ingest CLI** Previously the default was being set to english which injected potentially incorrect information to downstream language detection libraries. By setting the default to None allows those libraries to better detect what language the text is in the doc being processed.

## 0.10.21

* **Adds Scarf analytics**.

## 0.10.20

### Enhancements

* **Add document level language detection functionality.** Adds the "auto" default for the languages param to all partitioners. The primary language present in the document is detected using the `langdetect` package. Additional param `detect_language_per_element` is also added for partitioners that return multiple elements. Defaults to `False`.
* **Refactor OCR code** The OCR code for entire page is moved from unstructured-inference to unstructured. On top of continuing support for OCR language parameter, we also support two OCR processing modes, "entire_page" or "individual_blocks".
* **Align to top left when shrinking bounding boxes for `xy-cut` sorting:** Update `shrink_bbox()` to keep top left rather than center.
* **Add visualization script to annotate elements** This script is often used to analyze/visualize elements with coordinates (e.g. partition_pdf()).
* **Adds data source properties to the Jira, Github and Gitlab connectors** These properties (date_created, date_modified, version, source_url, record_locator) are written to element metadata during ingest, mapping elements to information about the document source from which they derive. This functionality enables downstream applications to reveal source document applications, e.g. a link to a GDrive doc, Salesforce record, etc.
* **Improve title detection in pptx documents** The default title textboxes on a pptx slide are now categorized as titles.
* **Improve hierarchy detection in pptx documents** List items, and other slide text are properly nested under the slide title. This will enable better chunking of pptx documents.
* **Refactor of the ingest cli workflow** The refactored approach uses a dynamically set pipeline with a snapshot along each step to save progress and accommodate continuation from a snapshot if an error occurs. This also allows the pipeline to dynamically assign any number of steps to modify the partitioned content before it gets written to a destination.
* **Applies `max_characters=<n>` argument to all element types in `add_chunking_strategy` decorator** Previously this argument was only utilized in chunking Table elements and now applies to all partitioned elements if `add_chunking_strategy` decorator is utilized, further preparing the elements for downstream processing.
* **Add common retry strategy utilities for unstructured-ingest** Dynamic retry strategy with exponential backoff added to Notion source connector.
*
### Features

* **Adds `bag_of_words` and `percent_missing_text` functions** In order to count the word frequencies in two input texts and calculate the percentage of text missing relative to the source document.
* **Adds `edit_distance` calculation metrics** In order to benchmark the cleaned, extracted text with unstructured, `edit_distance` (`Levenshtein distance`) is included.
* **Adds detection_origin field to metadata** Problem: Currently isn't an easy way to find out how an element was created. With this change that information is added. Importance: With this information the developers and users are now able to know how an element was created to make decisions on how to use it. In order tu use this feature
setting UNSTRUCTURED_INCLUDE_DEBUG_METADATA=true is needed.
* **Adds a function that calculates frequency of the element type and its depth** To capture the accuracy of element type extraction, this function counts the occurrences of each unique element type with its depth for use in element metrics.

### Fixes

* **Fix zero division error in annotation bbox size** This fixes the bug where we find annotation bboxes realted to an element that need to divide the intersection size between annotation bbox and element bbox by the size of the annotation bbox
* **Fix prevent metadata module from importing dependencies from unnecessary modules** Problem: The `metadata` module had several top level imports that were only used in and applicable to code related to specific document types, while there were many general-purpose functions. As a result, general-purpose functions couldn't be used without unnecessary dependencies being installed. Fix: moved 3rd party dependency top level imports to inside the functions in which they are used and applied a decorator to check that the dependency is installed and emit a helpful error message if not.
* **Fixes category_depth None value for Title elements** Problem: `Title` elements from `chipper` get `category_depth`= None even when `Headline` and/or `Subheadline` elements are present in the same page. Fix: all `Title` elements with `category_depth` = None should be set to have a depth of 0 instead iff there are `Headline` and/or `Subheadline` element-types present. Importance: `Title` elements should be equivalent html `H1` when nested headings are present; otherwise, `category_depth` metadata can result ambiguous within elements in a page.
* **Tweak `xy-cut` ordering output to be more column friendly** This results in the order of elements more closely reflecting natural reading order which benefits downstream applications. While element ordering from `xy-cut` is usually mostly correct when ordering multi-column documents, sometimes elements from a RHS column will appear before elements in a LHS column. Fix: add swapped `xy-cut` ordering by sorting by X coordinate first and then Y coordinate.
* **Fixes badly initialized Formula** Problem: YoloX contain new types of elements, when loading a document that contain formulas a new element of that class
should be generated, however the Formula class inherits from Element instead of Text. After this change the element is correctly created with the correct class
allowing the document to be loaded. Fix: Change parent class for Formula to Text. Importance: Crucial to be able to load documents that contain formulas.
* **Fixes pdf uri error** An error was encountered when URI type of `GoToR` which refers to pdf resources outside of its own was detected since no condition catches such case. The code is fixing the issue by initialize URI before any condition check.


## 0.10.19

### Enhancements

* **Adds XLSX document level language detection** Enhancing on top of language detection functionality in previous release, we now support language detection within `.xlsx` file type at Element level.
* **bump `unstructured-inference` to `0.6.6`** The updated version of `unstructured-inference` makes table extraction in `hi_res` mode configurable to fine tune table extraction performance; it also improves element detection by adding a deduplication post processing step in the `hi_res` partitioning of pdfs and images.
* **Detect text in HTML Heading Tags as Titles** This will increase the accuracy of hierarchies in HTML documents and provide more accurate element categorization. If text is in an HTML heading tag and is not a list item, address, or narrative text, categorize it as a title.
* **Update python-based docs** Refactor docs to use the actual unstructured code rather than using the subprocess library to run the cli command itself.
* **Adds Table support for the `add_chunking_strategy` decorator to partition functions.** In addition to combining elements under Title elements, user's can now specify the `max_characters=<n>` argument to chunk Table elements into TableChunk elements with `text` and `text_as_html` of length <n> characters. This means partitioned Table results are ready for use in downstream applications without any post processing.
* **Expose endpoint url for s3 connectors** By allowing for the endpoint url to be explicitly overwritten, this allows for any non-AWS data providers supporting the s3 protocol to be supported (i.e. minio).

### Features

* **change default `hi_res` model for pdf/image partition to `yolox`** Now partitioning pdf/image using `hi_res` strategy utilizes `yolox_quantized` model isntead of `detectron2_onnx` model. This new default model has better recall for tables and produces more detailed categories for elements.
* **XLSX can now reads subtables within one sheet** Problem: Many .xlsx files are not created to be read as one full table per sheet. There are subtables, text and header along with more informations to extract from each sheet. Feature: This `partition_xlsx` now can reads subtable(s) within one .xlsx sheet, along with extracting other title and narrative texts. Importance: This enhance the power of .xlsx reading to not only one table per sheet, allowing user to capture more data tables from the file, if exists.
* **Update Documentation on Element Types and Metadata**: We have updated the documentation according to the latest element types and metadata. It includes the common and additional metadata provided by the Partitions and Connectors.

### Fixes

* **Fixes partition_pdf is_alnum reference bug** Problem: The `partition_pdf` when attempt to get bounding box from element experienced a reference before assignment error when the first object is not text extractable.  Fix: Switched to a flag when the condition is met. Importance: Crucial to be able to partition with pdf.
* **Fix various cases of HTML text missing after partition**
  Problem: Under certain circumstances, text immediately after some HTML tags will be misssing from partition result.
  Fix: Updated code to deal with these cases.
  Importance: This will ensure the correctness when partitioning HTML and Markdown documents.
* **Fixes chunking when `detection_class_prob` appears in Element metadata** Problem: when `detection_class_prob` appears in Element metadata, Elements will only be combined by chunk_by_title if they have the same `detection_class_prob` value (which is rare). This is unlikely a case we ever need to support and most often results in no chunking. Fix: `detection_class_prob` is included in the chunking list of metadata keys excluded for similarity comparison. Importance: This change allows `chunk_by_title` to operate as intended for documents which include `detection_class_prob` metadata in their Elements.

## 0.10.18

### Enhancements

* **Better detection of natural reading order in images and PDF's** The elements returned by partition better reflect natural reading order in some cases, particularly in complicated multi-column layouts, leading to better chunking and retrieval for downstream applications. Achieved by improving the `xy-cut` sorting to preprocess bboxes, shrinking all bounding boxes by 90% along x and y axes (still centered around the same center point), which allows projection lines to be drawn where not possible before if layout bboxes overlapped.
* **Improves `partition_xml` to be faster and more memory efficient when partitioning large XML files** The new behavior is to partition iteratively to prevent loading the entire XML tree into memory at once in most use cases.
* **Adds data source properties to SharePoint, Outlook, Onedrive, Reddit, Slack, DeltaTable connectors** These properties (date_created, date_modified, version, source_url, record_locator) are written to element metadata during ingest, mapping elements to information about the document source from which they derive. This functionality enables downstream applications to reveal source document applications, e.g. a link to a GDrive doc, Salesforce record, etc.
* **Add functionality to save embedded images in PDF's separately as images** This allows users to save embedded images in PDF's separately as images, given some directory path. The saved image path is written to the metadata for the Image element. Downstream applications may benefit by providing users with image links from relevant "hits."
* **Azure Cognite Search destination connector** New Azure Cognitive Search destination connector added to ingest CLI.  Users may now use `unstructured-ingest` to write partitioned data from over 20 data sources (so far) to an Azure Cognitive Search index.
* **Improves salesforce partitioning** Partitions Salesforce data as xlm instead of text for improved detail and flexibility. Partitions htmlbody instead of textbody for Salesforce emails. Importance: Allows all Salesforce fields to be ingested and gives Salesforce emails more detailed partitioning.
* **Add document level language detection functionality.** Introduces the "auto" default for the languages param, which then detects the languages present in the document using the `langdetect` package. Adds the document languages as ISO 639-3 codes to the element metadata. Implemented only for the partition_text function to start.
* **PPTX partitioner refactored in preparation for enhancement.** Behavior should be unchanged except that shapes enclosed in a group-shape are now included, as many levels deep as required (a group-shape can itself contain a group-shape).
* **Embeddings support for the SharePoint SourceConnector via unstructured-ingest CLI** The SharePoint connector can now optionally create embeddings from the elements it pulls out during partition and upload those embeddings to Azure Cognitive Search index.
* **Improves hierarchy from docx files by leveraging natural hierarchies built into docx documents**  Hierarchy can now be detected from an indentation level for list bullets/numbers and by style name (e.g. Heading 1, List Bullet 2, List Number).
* **Chunking support for the SharePoint SourceConnector via unstructured-ingest CLI** The SharePoint connector can now optionally chunk the elements pulled out during partition via the chunking unstructured brick. This can be used as a stage before creating embeddings.

### Features

* **Adds `links` metadata in `partition_pdf` for `fast` strategy.** Problem: PDF files contain rich information and hyperlink that Unstructured did not captured earlier. Feature: `partition_pdf` now can capture embedded links within the file along with its associated text and page number. Importance: Providing depth in extracted elements give user a better understanding and richer context of documents. This also enables user to map to other elements within the document if the hyperlink is refered internally.
* **Adds the embedding module to be able to embed Elements** Problem: Many NLP applications require the ability to represent parts of documents in a semantic way. Until now, Unstructured did not have text embedding ability within the core library. Feature: This embedding module is able to track embeddings related data with a class, embed a list of elements, and return an updated list of Elements with the *embeddings* property. The module is also able to embed query strings. Importance: Ability to embed documents or parts of documents will enable users to make use of these semantic representations in different NLP applications, such as search, retrieval, and retrieval augmented generation.

### Fixes

* **Fixes a metadata source serialization bug** Problem: In unstructured elements, when loading an elements json file from the disk, the data_source attribute is assumed to be an instance of DataSourceMetadata and the code acts based on that. However the loader did not satisfy the assumption, and loaded it as a dict instead, causing an error. Fix: Added necessary code block to initialize a DataSourceMetadata object, also refactored DataSourceMetadata.from_dict() method to remove redundant code. Importance: Crucial to be able to load elements (which have data_source fields) from json files.
* **Fixes issue where unstructured-inference was not getting updated** Problem: unstructured-inference was not getting upgraded to the version to match unstructured release when doing a pip install.  Solution: using `pip install unstructured[all-docs]` it will now upgrade both unstructured and unstructured-inference. Importance: This will ensure that the inference library is always in sync with the unstructured library, otherwise users will be using outdated libraries which will likely lead to unintended behavior.
* **Fixes SharePoint connector failures if any document has an unsupported filetype** Problem: Currently the entire connector ingest run fails if a single IngestDoc has an unsupported filetype. This is because a ValueError is raised in the IngestDoc's `__post_init__`. Fix: Adds a try/catch when the IngestConnector runs get_ingest_docs such that the error is logged but all processable documents->IngestDocs are still instantiated and returned. Importance: Allows users to ingest SharePoint content even when some files with unsupported filetypes exist there.
* **Fixes Sharepoint connector server_path issue** Problem: Server path for the Sharepoint Ingest Doc was incorrectly formatted, causing issues while fetching pages from the remote source. Fix: changes formatting of remote file path before instantiating SharepointIngestDocs and appends a '/' while fetching pages from the remote source. Importance: Allows users to fetch pages from Sharepoint Sites.
* **Fixes Sphinx errors.** Fixes errors when running Sphinx `make html` and installs library to suppress warnings.
* **Fixes a metadata backwards compatibility error** Problem: When calling `partition_via_api`, the hosted api may return an element schema that's newer than the current `unstructured`. In this case, metadata fields were added which did not exist in the local `ElementMetadata` dataclass, and `__init__()` threw an error. Fix: remove nonexistent fields before instantiating in `ElementMetadata.from_json()`. Importance: Crucial to avoid breaking changes when adding fields.
* **Fixes issue with Discord connector when a channel returns `None`** Problem: Getting the `jump_url` from a nonexistent Discord `channel` fails. Fix: property `jump_url` is now retrieved within the same context as the messages from the channel. Importance: Avoids cascading issues when the connector fails to fetch information about a Discord channel.
* **Fixes occasionally SIGABTR when writing table with `deltalake` on Linux** Problem: occasionally on Linux ingest can throw a `SIGABTR` when writing `deltalake` table even though the table was written correctly. Fix: put the writing function into a `Process` to ensure its execution to the fullest extent before returning to the main process. Importance: Improves stability of connectors using `deltalake`


* **Fix badly initialized Formula** Problem: YoloX contain new types of elements, when loading a document that contain formulas a new element of that class
should be generated, however the Formula class inherits from Element instead of Text. After this change the element is correctly created with the correct class
allowing the document to be loaded. Fix: Change parent class for Formula to Text. Importance: Crucial to be able to load documents that contain formulas.

## 0.10.16

### Enhancements

* **Adds data source properties to Airtable, Confluence, Discord, Elasticsearch, Google Drive, and Wikipedia connectors** These properties (date_created, date_modified, version, source_url, record_locator) are written to element metadata during ingest, mapping elements to information about the document source from which they derive. This functionality enables downstream applications to reveal source document applications, e.g. a link to a GDrive doc, Salesforce record, etc.
* **DOCX partitioner refactored in preparation for enhancement.** Behavior should be unchanged except in multi-section documents containing different headers/footers for different sections. These will now emit all distinct headers and footers encountered instead of just those for the last section.
* **Add a function to map between Tesseract and standard language codes.** This allows users to input language information to the `languages` param in any Tesseract-supported langcode or any ISO 639 standard language code.
* **Add document level language detection functionality.** Introduces the "auto" default for the languages param, which then detects the languages present in the document using the `langdetect` package. Implemented only for the partition_text function to start.

### Features

### Fixes

* ***Fixes an issue that caused a partition error for some PDF's.** Fixes GH Issue 1460 by bypassing a coordinate check if an element has invalid coordinates.

## 0.10.15


### Enhancements

* **Support for better element categories from the next-generation image-to-text model ("chipper").** Previously, not all of the classifications from Chipper were being mapped to proper `unstructured` element categories so the consumer of the library would see many `UncategorizedText` elements. This fixes the issue, improving the granularity of the element categories outputs for better downstream processing and chunking. The mapping update is:
  * "Threading": `NarrativeText`
  * "Form": `NarrativeText`
  * "Field-Name": `Title`
  * "Value": `NarrativeText`
  * "Link": `NarrativeText`
  * "Headline": `Title` (with `category_depth=1`)
  * "Subheadline": `Title` (with `category_depth=2`)
  * "Abstract": `NarrativeText`
* **Better ListItem grouping for PDF's (fast strategy).** The `partition_pdf` with `fast` strategy previously broke down some numbered list item lines as separate elements. This enhancement leverages the x,y coordinates and bbox sizes to help decide whether the following chunk of text is a continuation of the immediate previous detected ListItem element or not, and not detect it as its own non-ListItem element.
* **Fall back to text-based classification for uncategorized Layout elements for Images and PDF's**. Improves element classification by running existing text-based rules on previously `UncategorizedText` elements.
* **Adds table partitioning for Partitioning for many doc types including: .html, .epub., .md, .rst, .odt, and .msg.** At the core of this change is the .html partition functionality, which is leveraged by the other effected doc types. This impacts many scenarios where `Table` Elements are now propery extracted.
* **Create and add `add_chunking_strategy` decorator to partition functions.** Previously, users were responsible for their own chunking after partitioning elements, often required for downstream applications. Now, individual elements may be combined into right-sized chunks where min and max character size may be specified if `chunking_strategy=by_title`. Relevant elements are grouped together for better downstream results. This enables users immediately use partitioned results effectively in downstream applications (e.g. RAG architecture apps) without any additional post-processing.
* **Adds `languages` as an input parameter and marks `ocr_languages` kwarg for deprecation in pdf, image, and auto partitioning functions.** Previously, language information was only being used for Tesseract OCR for image-based documents and was in a Tesseract specific string format, but by refactoring into a list of standard language codes independent of Tesseract, the `unstructured` library will better support `languages` for other non-image pipelines and/or support for other OCR engines.
* **Removes `UNSTRUCTURED_LANGUAGE` env var usage and replaces `language` with `languages` as an input parameter to unstructured-partition-text_type functions.** The previous parameter/input setup was not user-friendly or scalable to the variety of elements being processed. By refactoring the inputted language information into a list of standard language codes, we can support future applications of the element language such as detection, metadata, and multi-language elements. Now, to skip English specific checks, set the `languages` parameter to any non-English language(s).
* **Adds `xlsx` and `xls` filetype extensions to the `skip_infer_table_types` default list in `partition`.** By adding these file types to the input parameter these files should not go through table extraction. Users can still specify if they would like to extract tables from these filetypes, but will have to set the `skip_infer_table_types` to exclude the desired filetype extension. This avoids mis-representing complex spreadsheets where there may be multiple sub-tables and other content.
* **Better debug output related to sentence counting internals**. Clarify message when sentence is not counted toward sentence count because there aren't enough words, relevant for developers focused on `unstructured`s NLP internals.
* **Faster ocr_only speed for partitioning PDF and images.** Use `unstructured_pytesseract.run_and_get_multiple_output` function to reduce the number of calls to `tesseract` by half when partitioning pdf or image with `tesseract`
* **Adds data source properties to fsspec connectors** These properties (date_created, date_modified, version, source_url, record_locator) are written to element metadata during ingest, mapping elements to information about the document source from which they derive. This functionality enables downstream applications to reveal source document applications, e.g. a link to a GDrive doc, Salesforce record, etc.
* **Add delta table destination connector** New delta table destination connector added to ingest CLI.  Users may now use `unstructured-ingest` to write partitioned data from over 20 data sources (so far) to a Delta Table.
* **Rename to Source and Destination Connectors in the Documentation.** Maintain naming consistency between Connectors codebase and documentation with the first addition to a destination connector.
* **Non-HTML text files now return unstructured-elements as opposed to HTML-elements.** Previously the text based files that went through `partition_html` would return HTML-elements but now we preserve the format from the input using `source_format` argument in the partition call.
* **Adds `PaddleOCR` as an optional alternative to `Tesseract`** for OCR in processing of PDF or Image files, it is installable via the `makefile` command `install-paddleocr`. For experimental purposes only.
* **Bump unstructured-inference** to 0.5.28. This version bump markedly improves the output of table data, rendered as `metadata.text_as_html` in an element. These changes include:
  * add env variable `ENTIRE_PAGE_OCR` to specify using paddle or tesseract on entire page OCR
  * table structure detection now pads the input image by 25 pixels in all 4 directions to improve its recall (0.5.27)
  * support paddle with both cpu and gpu and assume it is pre-installed (0.5.26)
  * fix a bug where `cells_to_html` doesn't handle cells spanning multiple rows properly (0.5.25)
  * remove `cv2` preprocessing step before OCR step in table transformer (0.5.24)

### Features

* **Adds element metadata via `category_depth` with default value None**.
  * This additional metadata is useful for vectordb/LLM, chunking strategies, and retrieval applications.
* **Adds a naive hierarchy for elements via a `parent_id` on the element's metadata**
  * Users will now have more metadata for implementing vectordb/LLM chunking strategies. For example, text elements could be queried by their preceding title element.
  * Title elements created from HTML headings will properly nest

### Fixes

* **`add_pytesseract_bboxes_to_elements` no longer returns `nan` values**. The function logic is now broken into new methods
  `_get_element_box` and `convert_multiple_coordinates_to_new_system`
* **Selecting a different model wasn't being respected when calling `partition_image`.** Problem: `partition_pdf` allows for passing a `model_name` parameter. Given the similarity between the image and PDF pipelines, the expected behavior is that `partition_image` should support the same parameter, but `partition_image` was unintentionally not passing along its `kwargs`. This was corrected by adding the kwargs to the downstream call.
* **Fixes a chunking issue via dropping the field "coordinates".** Problem: chunk_by_title function was chunking each element to its own individual chunk while it needed to group elements into a fewer number of chunks. We've discovered that this happens due to a metadata matching logic in chunk_by_title function, and discovered that elements with different metadata can't be put into the same chunk. At the same time, any element with "coordinates" essentially had different metadata than other elements, due each element locating in different places and having different coordinates. Fix: That is why we have included the key "coordinates" inside a list of excluded metadata keys, while doing this "metadata_matches" comparision. Importance: This change is crucial to be able to chunk by title for documents which include "coordinates" metadata in their elements.

## 0.10.14

### Enhancements

* Update all connectors to use new downstream architecture
  * New click type added to parse comma-delimited string inputs
  * Some CLI options renamed

### Features

### Fixes

## 0.10.13

### Enhancements

* Updated documentation: Added back support doc types for partitioning, more Python codes in the API page,  RAG definition, and use case.
* Updated Hi-Res Metadata: PDFs and Images using Hi-Res strategy now have layout model class probabilities added ot metadata.
* Updated the `_detect_filetype_from_octet_stream()` function to use libmagic to infer the content type of file when it is not a zip file.
* Tesseract minor version bump to 5.3.2

### Features

* Add Jira Connector to be able to pull issues from a Jira organization
* Add `clean_ligatures` function to expand ligatures in text


### Fixes

* `partition_html` breaks on `<br>` elements.
* Ingest error handling to properly raise errors when wrapped
* GH issue 1361: fixes a sortig error that prevented some PDF's from being parsed
* Bump unstructured-inference
  * Brings back embedded images in PDF's (0.5.23)

## 0.10.12

### Enhancements

* Removed PIL pin as issue has been resolved upstream
* Bump unstructured-inference
  * Support for yolox_quantized layout detection model (0.5.20)
* YoloX element types added


### Features

* Add Salesforce Connector to be able to pull Account, Case, Campaign, EmailMessage, Lead

### Fixes


* Bump unstructured-inference
  * Avoid divide-by-zero errors swith `safe_division` (0.5.21)

## 0.10.11

### Enhancements

* Bump unstructured-inference
  * Combine entire-page OCR output with layout-detected elements, to ensure full coverage of the page (0.5.19)

### Features

* Add in ingest cli s3 writer

### Fixes

* Fix a bug where `xy-cut` sorting attemps to sort elements without valid coordinates; now xy cut sorting only works when **all** elements have valid coordinates

## 0.10.10

### Enhancements

* Adds `text` as an input parameter to `partition_xml`.
* `partition_xml` no longer runs through `partition_text`, avoiding incorrect splitting
  on carriage returns in the XML. Since `partition_xml` no longer calls `partition_text`,
  `min_partition` and `max_partition` are no longer supported in `partition_xml`.
* Bump `unstructured-inference==0.5.18`, change non-default detectron2 classification threshold
* Upgrade base image from rockylinux 8 to rockylinux 9
* Serialize IngestDocs to JSON when passing to subprocesses

### Features

### Fixes

- Fix a bug where mismatched `elements` and `bboxes` are passed into `add_pytesseract_bbox_to_elements`

## 0.10.9

### Enhancements

* Fix `test_json` to handle only non-extra dependencies file types (plain-text)

### Features

* Adds `chunk_by_title` to break a document into sections based on the presence of `Title`
  elements.
* add new extraction function `extract_image_urls_from_html` to extract all img related URL from html text.

### Fixes

* Make cv2 dependency optional
* Edit `add_pytesseract_bbox_to_elements`'s (`ocr_only` strategy) `metadata.coordinates.points` return type to `Tuple` for consistency.
* Re-enable test-ingest-confluence-diff for ingest tests
* Fix syntax for ingest test check number of files
* Fix csv and tsv partitioners loosing the first line of the files when creating elements

## 0.10.8

### Enhancements

* Release docker image that installs Python 3.10 rather than 3.8

### Features

### Fixes

## 0.10.7

### Enhancements

### Features

### Fixes

* Remove overly aggressive ListItem chunking for images and PDF's which typically resulted in inchorent elements.

## 0.10.6

### Enhancements

* Enable `partition_email` and `partition_msg` to detect if an email is PGP encryped. If
  and email is PGP encryped, the functions will return an empy list of elements and
  emit a warning about the encrypted content.
* Add threaded Slack conversations into Slack connector output
* Add functionality to sort elements using `xy-cut` sorting approach in `partition_pdf` for `hi_res` and `fast` strategies
* Bump unstructured-inference
  * Set OMP_THREAD_LIMIT to 1 if not set for better tesseract perf (0.5.17)

### Features

* Extract coordinates from PDFs and images when using OCR only strategy and add to metadata

### Fixes

* Update `partition_html` to respect the order of `<pre>` tags.
* Fix bug in `partition_pdf_or_image` where two partitions were called if `strategy == "ocr_only"`.
* Bump unstructured-inference
  * Fix issue where temporary files were being left behind (0.5.16)
* Adds deprecation warning for the `file_filename` kwarg to `partition`, `partition_via_api`,
  and `partition_multiple_via_api`.
* Fix documentation build workflow by pinning dependencies

## 0.10.5

### Enhancements

* Create new CI Pipelines
  - Checking text, xml, email, and html doc tests against the library installed without extras
  - Checking each library extra against their respective tests
* `partition` raises an error and tells the user to install the appropriate extra if a filetype
  is detected that is missing dependencies.
* Add custom errors to ingest
* Bump `unstructured-ingest==0.5.15`
  - Handle an uncaught TesseractError (0.5.15)
  - Add TIFF test file and TIFF filetype to `test_from_image_file` in `test_layout` (0.5.14)
* Use `entire_page` ocr mode for pdfs and images
* Add notes on extra installs to docs
* Adds ability to reuse connections per process in unstructured-ingest

### Features
* Add delta table connector

### Fixes

## 0.10.4
* Pass ocr_mode in partition_pdf and set the default back to individual pages for now
* Add diagrams and descriptions for ingest design in the ingest README

### Features
* Supports multipage TIFF image partitioning

### Fixes

## 0.10.2

### Enhancements
* Bump unstructured-inference==0.5.13:
  - Fix extracted image elements being included in layout merge, addresses the issue
    where an entire-page image in a PDF was not passed to the layout model when using hi_res.

### Features

### Fixes

## 0.10.1

### Enhancements
* Bump unstructured-inference==0.5.12:
  - fix to avoid trace for certain PDF's (0.5.12)
  - better defaults for DPI for hi_res and  Chipper (0.5.11)
  - implement full-page OCR (0.5.10)

### Features

### Fixes

* Fix dead links in repository README (Quick Start > Install for local development, and Learn more > Batch Processing)
* Update document dependencies to include tesseract-lang for additional language support (required for tests to pass)

## 0.10.0

### Enhancements

* Add `include_header` kwarg to `partition_xlsx` and change default behavior to `True`
* Update the `links` and `emphasized_texts` metadata fields

### Features

### Fixes

## 0.9.3

### Enhancements

* Pinned dependency cleanup.
* Update `partition_csv` to always use `soupparser_fromstring` to parse `html text`
* Update `partition_tsv` to always use `soupparser_fromstring` to parse `html text`
* Add `metadata.section` to capture epub table of contents data
* Add `unique_element_ids` kwarg to partition functions. If `True`, will use a UUID
  for element IDs instead of a SHA-256 hash.
* Update `partition_xlsx` to always use `soupparser_fromstring` to parse `html text`
* Add functionality to switch `html` text parser based on whether the `html` text contains emoji
* Add functionality to check if a string contains any emoji characters
* Add CI tests around Notion

### Features

* Add Airtable Connector to be able to pull views/tables/bases from an Airtable organization

### Fixes

* fix pdf partition of list items being detected as titles in OCR only mode
* make notion module discoverable
* fix emails with `Content-Distribution: inline` and `Content-Distribution: attachment` with no filename
* Fix email attachment filenames which had `=` in the filename itself

## 0.9.2


### Enhancements

* Update table extraction section in API documentation to sync with change in Prod API
* Update Notion connector to extract to html
* Added UUID option for `element_id`
* Bump unstructured-inference==0.5.9:
  - better caching of models
  - another version of detectron2 available, though the default layout model is unchanged
* Added UUID option for element_id
* Added UUID option for element_id
* CI improvements to run ingest tests in parallel

### Features

* Adds Sharepoint connector.

### Fixes

* Bump unstructured-inference==0.5.9:
  - ignores Tesseract errors where no text is extracted for tiles that indeed, have no text

## 0.9.1

### Enhancements

* Adds --partition-pdf-infer-table-structure to unstructured-ingest.
* Enable `partition_html` to skip headers and footers with the `skip_headers_and_footers` flag.
* Update `partition_doc` and `partition_docx` to track emphasized texts in the output
* Adds post processing function `filter_element_types`
* Set the default strategy for partitioning images to `hi_res`
* Add page break parameter section in API documentation to sync with change in Prod API
* Update `partition_html` to track emphasized texts in the output
* Update `XMLDocument._read_xml` to create `<p>` tag element for the text enclosed in the `<pre>` tag
* Add parameter `include_tail_text` to `_construct_text` to enable (skip) tail text inclusion
* Add Notion connector

### Features

### Fixes

* Remove unused `_partition_via_api` function
* Fixed emoji bug in `partition_xlsx`.
* Pass `file_filename` metadata when partitioning file object
* Skip ingest test on missing Slack token
* Add Dropbox variables to CI environments
* Remove default encoding for ingest
* Adds new element type `EmailAddress` for recognising email address in the  text
* Simplifies `min_partition` logic; makes partitions falling below the `min_partition`
  less likely.
* Fix bug where ingest test check for number of files fails in smoke test
* Fix unstructured-ingest entrypoint failure

## 0.9.0

### Enhancements

* Dependencies are now split by document type, creating a slimmer base installation.

## 0.8.8

### Enhancements

### Features

### Fixes

* Rename "date" field to "last_modified"
* Adds Box connector

### Fixes

## 0.8.7

### Enhancements

* Put back useful function `split_by_paragraph`

### Features

### Fixes

* Fix argument order in NLTK download step

## 0.8.6

### Enhancements

### Features

### Fixes

* Remove debug print lines and non-functional code

## 0.8.5

### Enhancements

* Add parameter `skip_infer_table_types` to enable (skip) table extraction for other doc types
* Adds optional Unstructured API unit tests in CI
* Tracks last modified date for all document types.
* Add auto_paragraph_grouper to detect new-line and blank-line new paragraph for .txt files.
* refactor the ingest cli to better support expanding supported connectors

## 0.8.3

### Enhancements

### Features

### Fixes

* NLTK now only gets downloaded if necessary.
* Handling for empty tables in Word Documents and PowerPoints.

## 0.8.4

### Enhancements

* Additional tests and refactor of JSON detection.
* Update functionality to retrieve image metadata from a page for `document_to_element_list`
* Links are now tracked in `partition_html` output.
* Set the file's current position to the beginning after reading the file in `convert_to_bytes`
* Add `min_partition` kwarg to that combines elements below a specified threshold and modifies splitting of strings longer than max partition so words are not split.
* set the file's current position to the beginning after reading the file in `convert_to_bytes`
* Add slide notes to pptx
* Add `--encoding` directive to ingest
* Improve json detection by `detect_filetype`

### Features

* Adds Outlook connector
* Add support for dpi parameter in inference library
* Adds Onedrive connector.
* Add Confluence connector for ingest cli to pull the body text from all documents from all spaces in a confluence domain.

### Fixes

* Fixes issue with email partitioning where From field was being assigned the To field value.
* Use the `image_metadata` property of the `PageLayout` instance to get the page image info in the `document_to_element_list`
* Add functionality to write images to computer storage temporarily instead of keeping them in memory for `ocr_only` strategy
* Add functionality to convert a PDF in small chunks of pages at a time for `ocr_only` strategy
* Adds `.txt`, `.text`, and `.tab` to list of extensions to check if file
  has a `text/plain` MIME type.
* Enables filters to be passed to `partition_doc` so it doesn't error with LibreOffice7.
* Removed old error message that's superseded by `requires_dependencies`.
* Removes using `hi_res` as the default strategy value for `partition_via_api` and `partition_multiple_via_api`

## 0.8.1

### Enhancements

* Add support for Python 3.11

### Features

### Fixes

* Fixed `auto` strategy detected scanned document as having extractable text and using `fast` strategy, resulting in no output.
* Fix list detection in MS Word documents.
* Don't instantiate an element with a coordinate system when there isn't a way to get its location data.

## 0.8.0

### Enhancements

* Allow model used for hi res pdf partition strategy to be chosen when called.
* Updated inference package

### Features

* Add `metadata_filename` parameter across all partition functions

### Fixes

* Update to ensure `convert_to_datafame` grabs all of the metadata fields.
* Adjust encoding recognition threshold value in `detect_file_encoding`
* Fix KeyError when `isd_to_elements` doesn't find a type
* Fix `_output_filename` for local connector, allowing single files to be written correctly to the disk

* Fix for cases where an invalid encoding is extracted from an email header.

### BREAKING CHANGES

* Information about an element's location is no longer returned as top-level attributes of an element. Instead, it is returned in the `coordinates` attribute of the element's metadata.

## 0.7.12

### Enhancements

* Adds `include_metadata` kwarg to `partition_doc`, `partition_docx`, `partition_email`, `partition_epub`, `partition_json`, `partition_msg`, `partition_odt`, `partition_org`, `partition_pdf`, `partition_ppt`, `partition_pptx`, `partition_rst`, and `partition_rtf`
### Features

* Add Elasticsearch connector for ingest cli to pull specific fields from all documents in an index.
* Adds Dropbox connector

### Fixes

* Fix tests that call unstructured-api by passing through an api-key
* Fixed page breaks being given (incorrect) page numbers
* Fix skipping download on ingest when a source document exists locally

## 0.7.11

### Enhancements

* More deterministic element ordering when using `hi_res` PDF parsing strategy (from unstructured-inference bump to 0.5.4)
* Make large model available (from unstructured-inference bump to 0.5.3)
* Combine inferred elements with extracted elements (from unstructured-inference bump to 0.5.2)
* `partition_email` and `partition_msg` will now process attachments if `process_attachments=True`
  and a attachment partitioning functions is passed through with `attachment_partitioner=partition`.

### Features

### Fixes

* Fix tests that call unstructured-api by passing through an api-key
* Fixed page breaks being given (incorrect) page numbers
* Fix skipping download on ingest when a source document exists locally

## 0.7.10

### Enhancements

* Adds a `max_partition` parameter to `partition_text`, `partition_pdf`, `partition_email`,
  `partition_msg` and `partition_xml` that sets a limit for the size of an individual
  document elements. Defaults to `1500` for everything except `partition_xml`, which has
  a default value of `None`.
* DRY connector refactor

### Features

* `hi_res` model for pdfs and images is selectable via environment variable.

### Fixes

* CSV check now ignores escaped commas.
* Fix for filetype exploration util when file content does not have a comma.
* Adds negative lookahead to bullet pattern to avoid detecting plain text line
  breaks like `-------` as list items.
* Fix pre tag parsing for `partition_html`
* Fix lookup error for annotated Arabic and Hebrew encodings

## 0.7.9

### Enhancements

* Improvements to string check for leafs in `partition_xml`.
* Adds --partition-ocr-languages to unstructured-ingest.

### Features

* Adds `partition_org` for processed Org Mode documents.

### Fixes

## 0.7.8

### Enhancements

### Features

* Adds Google Cloud Service connector

### Fixes

* Updates the `parse_email` for `partition_eml` so that `unstructured-api` passes the smoke tests
* `partition_email` now works if there is no message content
* Updates the `"fast"` strategy for `partition_pdf` so that it's able to recursively
* Adds recursive functionality to all fsspec connectors
* Adds generic --recursive ingest flag

## 0.7.7

### Enhancements

* Adds functionality to replace the `MIME` encodings for `eml` files with one of the common encodings if a `unicode` error occurs
* Adds missed file-like object handling in `detect_file_encoding`
* Adds functionality to extract charset info from `eml` files

### Features

* Added coordinate system class to track coordinate types and convert to different coordinate

### Fixes

* Adds an `html_assemble_articles` kwarg to `partition_html` to enable users to capture
  control whether content outside of `<article>` tags is captured when
  `<article>` tags are present.
* Check for the `xml` attribute on `element` before looking for pagebreaks in `partition_docx`.

## 0.7.6

### Enhancements

* Convert fast startegy to ocr_only for images
* Adds support for page numbers in `.docx` and `.doc` when user or renderer
  created page breaks are present.
* Adds retry logic for the unstructured-ingest Biomed connector

### Features

* Provides users with the ability to extract additional metadata via regex.
* Updates `partition_docx` to include headers and footers in the output.
* Create `partition_tsv` and associated tests. Make additional changes to `detect_filetype`.

### Fixes

* Remove fake api key in test `partition_via_api` since we now require valid/empty api keys
* Page number defaults to `None` instead of `1` when page number is not present in the metadata.
  A page number of `None` indicates that page numbers are not being tracked for the document
  or that page numbers do not apply to the element in question..
* Fixes an issue with some pptx files. Assume pptx shapes are found in top left position of slide
  in case the shape.top and shape.left attributes are `None`.

## 0.7.5

### Enhancements

* Adds functionality to sort elements in `partition_pdf` for `fast` strategy
* Adds ingest tests with `--fast` strategy on PDF documents
* Adds --api-key to unstructured-ingest

### Features

* Adds `partition_rst` for processed ReStructured Text documents.

### Fixes

* Adds handling for emails that do not have a datetime to extract.
* Adds pdf2image package as core requirement of unstructured (with no extras)

## 0.7.4

### Enhancements

* Allows passing kwargs to request data field for `partition_via_api` and `partition_multiple_via_api`
* Enable MIME type detection if libmagic is not available
* Adds handling for empty files in `detect_filetype` and `partition`.

### Features

### Fixes

* Reslove `grpcio` import issue on `weaviate.schema.validate_schema` for python 3.9 and 3.10
* Remove building `detectron2` from source in Dockerfile

## 0.7.3

### Enhancements

* Update IngestDoc abstractions and add data source metadata in ElementMetadata

### Features

### Fixes

* Pass `strategy` parameter down from `partition` for `partition_image`
* Filetype detection if a CSV has a `text/plain` MIME type
* `convert_office_doc` no longers prints file conversion info messages to stdout.
* `partition_via_api` reflects the actual filetype for the file processed in the API.

## 0.7.2

### Enhancements

* Adds an optional encoding kwarg to `elements_to_json` and `elements_from_json`
* Bump version of base image to use new stable version of tesseract

### Features

### Fixes

* Update the `read_txt_file` utility function to keep using `spooled_to_bytes_io_if_needed` for xml
* Add functionality to the `read_txt_file` utility function to handle file-like object from URL
* Remove the unused parameter `encoding` from `partition_pdf`
* Change auto.py to have a `None` default for encoding
* Add functionality to try other common encodings for html and xml files if an error related to the encoding is raised and the user has not specified an encoding.
* Adds benchmark test with test docs in example-docs
* Re-enable test_upload_label_studio_data_with_sdk
* File detection now detects code files as plain text
* Adds `tabulate` explicitly to dependencies
* Fixes an issue in `metadata.page_number` of pptx files
* Adds showing help if no parameters passed

## 0.7.1

### Enhancements

### Features

* Add `stage_for_weaviate` to stage `unstructured` outputs for upload to Weaviate, along with
  a helper function for defining a class to use in Weaviate schemas.
* Builds from Unstructured base image, built off of Rocky Linux 8.7, this resolves almost all CVE's in the image.

### Fixes

## 0.7.0

### Enhancements

* Installing `detectron2` from source is no longer required when using the `local-inference` extra.
* Updates `.pptx` parsing to include text in tables.

### Features

### Fixes

* Fixes an issue in `_add_element_metadata` that caused all elements to have `page_number=1`
  in the element metadata.
* Adds `.log` as a file extension for TXT files.
* Adds functionality to try other common encodings for email (`.eml`) files if an error related to the encoding is raised and the user has not specified an encoding.
* Allow passed encoding to be used in the `replace_mime_encodings`
* Fixes page metadata for `partition_html` when `include_metadata=False`
* A `ValueError` now raises if `file_filename` is not specified when you use `partition_via_api`
  with a file-like object.

## 0.6.11

### Enhancements

* Supports epub tests since pandoc is updated in base image

### Features


### Fixes


## 0.6.10

### Enhancements

* XLS support from auto partition

### Features

### Fixes

## 0.6.9

### Enhancements

* fast strategy for pdf now keeps element bounding box data
* setup.py refactor

### Features

### Fixes

* Adds functionality to try other common encodings if an error related to the encoding is raised and the user has not specified an encoding.
* Adds additional MIME types for CSV

## 0.6.8

### Enhancements

### Features

* Add `partition_csv` for CSV files.

### Fixes

## 0.6.7

### Enhancements

* Deprecate `--s3-url` in favor of `--remote-url` in CLI
* Refactor out non-connector-specific config variables
* Add `file_directory` to metadata
* Add `page_name` to metadata. Currently used for the sheet name in XLSX documents.
* Added a `--partition-strategy` parameter to unstructured-ingest so that users can specify
  partition strategy in CLI. For example, `--partition-strategy fast`.
* Added metadata for filetype.
* Add Discord connector to pull messages from a list of channels
* Refactor `unstructured/file-utils/filetype.py` to better utilise hashmap to return mime type.
* Add local declaration of DOCX_MIME_TYPES and XLSX_MIME_TYPES for `test_filetype.py`.

### Features

* Add `partition_xml` for XML files.
* Add `partition_xlsx` for Microsoft Excel documents.

### Fixes

* Supports `hml` filetype for partition as a variation of html filetype.
* Makes `pytesseract` a function level import in `partition_pdf` so you can use the `"fast"`
  or `"hi_res"` strategies if `pytesseract` is not installed. Also adds the
  `required_dependencies` decorator for the `"hi_res"` and `"ocr_only"` strategies.
* Fix to ensure `filename` is tracked in metadata for `docx` tables.

## 0.6.6

### Enhancements

* Adds an `"auto"` strategy that chooses the partitioning strategy based on document
  characteristics and function kwargs. This is the new default strategy for `partition_pdf`
  and `partition_image`. Users can maintain existing behavior by explicitly setting
  `strategy="hi_res"`.
* Added an additional trace logger for NLP debugging.
* Add `get_date` method to `ElementMetadata` for converting the datestring to a `datetime` object.
* Cleanup the `filename` attribute on `ElementMetadata` to remove the full filepath.

### Features

* Added table reading as html with URL parsing to `partition_docx` in docx
* Added metadata field for text_as_html for docx files

### Fixes

* `fileutils/file_type` check json and eml decode ignore error
* `partition_email` was updated to more flexibly handle deviations from the RFC-2822 standard.
  The time in the metadata returns `None` if the time does not match RFC-2822 at all.
* Include all metadata fields when converting to dataframe or CSV

## 0.6.5

### Enhancements

* Added support for SpooledTemporaryFile file argument.

### Features

### Fixes


## 0.6.4

### Enhancements

* Added an "ocr_only" strategy for `partition_pdf`. Refactored the strategy decision
  logic into its own module.

### Features

### Fixes

## 0.6.3

### Enhancements

* Add an "ocr_only" strategy for `partition_image`.

### Features

* Added `partition_multiple_via_api` for partitioning multiple documents in a single REST
  API call.
* Added `stage_for_baseplate` function to prepare outputs for ingestion into Baseplate.
* Added `partition_odt` for processing Open Office documents.

### Fixes

* Updates the grouping logic in the `partition_pdf` fast strategy to group together text
  in the same bounding box.

## 0.6.2

### Enhancements

* Added logic to `partition_pdf` for detecting copy protected PDFs and falling back
  to the hi res strategy when necessary.


### Features

* Add `partition_via_api` for partitioning documents through the hosted API.

### Fixes

* Fix how `exceeds_cap_ratio` handles empty (returns `True` instead of `False`)
* Updates `detect_filetype` to properly detect JSONs when the MIME type is `text/plain`.

## 0.6.1

### Enhancements

* Updated the table extraction parameter name to be more descriptive

### Features

### Fixes

## 0.6.0

### Enhancements

* Adds an `ssl_verify` kwarg to `partition` and `partition_html` to enable turning off
  SSL verification for HTTP requests. SSL verification is on by default.
* Allows users to pass in ocr language to `partition_pdf` and `partition_image` through
  the `ocr_language` kwarg. `ocr_language` corresponds to the code for the language pack
  in Tesseract. You will need to install the relevant Tesseract language pack to use a
  given language.

### Features

* Table extraction is now possible for pdfs from `partition` and `partition_pdf`.
* Adds support for extracting attachments from `.msg` files

### Fixes

* Adds an `ssl_verify` kwarg to `partition` and `partition_html` to enable turning off
  SSL verification for HTTP requests. SSL verification is on by default.

## 0.5.13

### Enhancements

* Allow headers to be passed into `partition` when `url` is used.

### Features

* `bytes_string_to_string` cleaning brick for bytes string output.

### Fixes

* Fixed typo in call to `exactly_one` in `partition_json`
* unstructured-documents encode xml string if document_tree is `None` in `_read_xml`.
* Update to `_read_xml` so that Markdown files with embedded HTML process correctly.
* Fallback to "fast" strategy only emits a warning if the user specifies the "hi_res" strategy.
* unstructured-partition-text_type exceeds_cap_ratio fix returns and how capitalization ratios are calculated
* `partition_pdf` and `partition_text` group broken paragraphs to avoid fragmented `NarrativeText` elements.
* .json files resolved as "application/json" on centos7 (or other installs with older libmagic libs)

## 0.5.12

### Enhancements

* Add OS mimetypes DB to docker image, mainly for unstructured-api compat.
* Use the image registry as a cache when building Docker images.
* Adds the ability for `partition_text` to group together broken paragraphs.
* Added method to utils to allow date time format validation

### Features
* Add Slack connector to pull messages for a specific channel

* Add --partition-by-api parameter to unstructured-ingest
* Added `partition_rtf` for processing rich text files.
* `partition` now accepts a `url` kwarg in addition to `file` and `filename`.

### Fixes

* Allow encoding to be passed into `replace_mime_encodings`.
* unstructured-ingest connector-specific dependencies are imported on demand.
* unstructured-ingest --flatten-metadata supported for local connector.
* unstructured-ingest fix runtime error when using --metadata-include.

## 0.5.11

### Enhancements

### Features

### Fixes

* Guard against null style attribute in docx document elements
* Update HTML encoding to better support foreign language characters

## 0.5.10

### Enhancements

* Updated inference package
* Add sender, recipient, date, and subject to element metadata for emails

### Features

* Added `--download-only` parameter to `unstructured-ingest`

### Fixes

* FileNotFound error when filename is provided but file is not on disk

## 0.5.9

### Enhancements

### Features

### Fixes

* Convert file to str in helper `split_by_paragraph` for `partition_text`

## 0.5.8

### Enhancements

* Update `elements_to_json` to return string when filename is not specified
* `elements_from_json` may take a string instead of a filename with the `text` kwarg
* `detect_filetype` now does a final fallback to file extension.
* Empty tags are now skipped during the depth check for HTML processing.

### Features

* Add local file system to `unstructured-ingest`
* Add `--max-docs` parameter to `unstructured-ingest`
* Added `partition_msg` for processing MSFT Outlook .msg files.

### Fixes

* `convert_file_to_text` now passes through the `source_format` and `target_format` kwargs.
  Previously they were hard coded.
* Partitioning functions that accept a `text` kwarg no longer raise an error if an empty
  string is passed (and empty list of elements is returned instead).
* `partition_json` no longer fails if the input is an empty list.
* Fixed bug in `chunk_by_attention_window` that caused the last word in segments to be cut-off
  in some cases.

### BREAKING CHANGES

* `stage_for_transformers` now returns a list of elements, making it consistent with other
  staging bricks

## 0.5.7

### Enhancements

* Refactored codebase using `exactly_one`
* Adds ability to pass headers when passing a url in partition_html()
* Added optional `content_type` and `file_filename` parameters to `partition()` to bypass file detection

### Features

* Add `--flatten-metadata` parameter to `unstructured-ingest`
* Add `--fields-include` parameter to `unstructured-ingest`

### Fixes

## 0.5.6

### Enhancements

* `contains_english_word()`, used heavily in text processing, is 10x faster.

### Features

* Add `--metadata-include` and `--metadata-exclude` parameters to `unstructured-ingest`
* Add `clean_non_ascii_chars` to remove non-ascii characters from unicode string

### Fixes

* Fix problem with PDF partition (duplicated test)

## 0.5.4

### Enhancements

* Added Biomedical literature connector for ingest cli.
* Add `FsspecConnector` to easily integrate any existing `fsspec` filesystem as a connector.
* Rename `s3_connector.py` to `s3.py` for readability and consistency with the
  rest of the connectors.
* Now `S3Connector` relies on `s3fs` instead of on `boto3`, and it inherits
  from `FsspecConnector`.
* Adds an `UNSTRUCTURED_LANGUAGE_CHECKS` environment variable to control whether or not language
  specific checks like vocabulary and POS tagging are applied. Set to `"true"` for higher
  resolution partitioning and `"false"` for faster processing.
* Improves `detect_filetype` warning to include filename when provided.
* Adds a "fast" strategy for partitioning PDFs with PDFMiner. Also falls back to the "fast"
  strategy if detectron2 is not available.
* Start deprecation life cycle for `unstructured-ingest --s3-url` option, to be deprecated in
  favor of `--remote-url`.

### Features

* Add `AzureBlobStorageConnector` based on its `fsspec` implementation inheriting
from `FsspecConnector`
* Add `partition_epub` for partitioning e-books in EPUB3 format.

### Fixes

* Fixes processing for text files with `message/rfc822` MIME type.
* Open xml files in read-only mode when reading contents to construct an XMLDocument.

## 0.5.3

### Enhancements

* `auto.partition()` can now load Unstructured ISD json documents.
* Simplify partitioning functions.
* Improve logging for ingest CLI.

### Features

* Add `--wikipedia-auto-suggest` argument to the ingest CLI to disable automatic redirection
  to pages with similar names.
* Add setup script for Amazon Linux 2
* Add optional `encoding` argument to the `partition_(text/email/html)` functions.
* Added Google Drive connector for ingest cli.
* Added Gitlab connector for ingest cli.

### Fixes

## 0.5.2

### Enhancements

* Fully move from printing to logging.
* `unstructured-ingest` now uses a default `--download_dir` of `$HOME/.cache/unstructured/ingest`
rather than a "tmp-ingest-" dir in the working directory.

### Features

### Fixes

* `setup_ubuntu.sh` no longer fails in some contexts by interpreting
`DEBIAN_FRONTEND=noninteractive` as a command
* `unstructured-ingest` no longer re-downloads files when --preserve-downloads
is used without --download-dir.
* Fixed an issue that was causing text to be skipped in some HTML documents.

## 0.5.1

### Enhancements

### Features

### Fixes

* Fixes an error causing JavaScript to appear in the output of `partition_html` sometimes.
* Fix several issues with the `requires_dependencies` decorator, including the error message
  and how it was used, which had caused an error for `unstructured-ingest --github-url ...`.

## 0.5.0

### Enhancements

* Add `requires_dependencies` Python decorator to check dependencies are installed before
  instantiating a class or running a function

### Features

* Added Wikipedia connector for ingest cli.

### Fixes

* Fix `process_document` file cleaning on failure
* Fixes an error introduced in the metadata tracking commit that caused `NarrativeText`
  and `FigureCaption` elements to be represented as `Text` in HTML documents.

## 0.4.16

### Enhancements

* Fallback to using file extensions for filetype detection if `libmagic` is not present

### Features

* Added setup script for Ubuntu
* Added GitHub connector for ingest cli.
* Added `partition_md` partitioner.
* Added Reddit connector for ingest cli.

### Fixes

* Initializes connector properly in ingest.main::MainProcess
* Restricts version of unstructured-inference to avoid multithreading issue

## 0.4.15

### Enhancements

* Added `elements_to_json` and `elements_from_json` for easier serialization/deserialization
* `convert_to_dict`, `dict_to_elements` and `convert_to_csv` are now aliases for functions
  that use the ISD terminology.

### Fixes

* Update to ensure all elements are preserved during serialization/deserialization

## 0.4.14

* Automatically install `nltk` models in the `tokenize` module.

## 0.4.13

* Fixes unstructured-ingest cli.

## 0.4.12

* Adds console_entrypoint for unstructured-ingest, other structure/doc updates related to ingest.
* Add `parser` parameter to `partition_html`.

## 0.4.11

* Adds `partition_doc` for partitioning Word documents in `.doc` format. Requires `libreoffice`.
* Adds `partition_ppt` for partitioning PowerPoint documents in `.ppt` format. Requires `libreoffice`.

## 0.4.10

* Fixes `ElementMetadata` so that it's JSON serializable when the filename is a `Path` object.

## 0.4.9

* Added ingest modules and s3 connector, sample ingest script
* Default to `url=None` for `partition_pdf` and `partition_image`
* Add ability to skip English specific check by setting the `UNSTRUCTURED_LANGUAGE` env var to `""`.
* Document `Element` objects now track metadata

## 0.4.8

* Modified XML and HTML parsers not to load comments.

## 0.4.7

* Added the ability to pull an HTML document from a url in `partition_html`.
* Added the the ability to get file summary info from lists of filenames and lists
  of file contents.
* Added optional page break to `partition` for `.pptx`, `.pdf`, images, and `.html` files.
* Added `to_dict` method to document elements.
* Include more unicode quotes in `replace_unicode_quotes`.

## 0.4.6

* Loosen the default cap threshold to `0.5`.
* Add a `UNSTRUCTURED_NARRATIVE_TEXT_CAP_THRESHOLD` environment variable for controlling
  the cap ratio threshold.
* Unknown text elements are identified as `Text` for HTML and plain text documents.
* `Body Text` styles no longer default to `NarrativeText` for Word documents. The style information
  is insufficient to determine that the text is narrative.
* Upper cased text is lower cased before checking for verbs. This helps avoid some missed verbs.
* Adds an `Address` element for capturing elements that only contain an address.
* Suppress the `UserWarning` when detectron is called.
* Checks that titles and narrative test have at least one English word.
* Checks that titles and narrative text are at least 50% alpha characters.
* Restricts titles to a maximum word length. Adds a `UNSTRUCTURED_TITLE_MAX_WORD_LENGTH`
  environment variable for controlling the max number of words in a title.
* Updated `partition_pptx` to order the elements on the page

## 0.4.4

* Updated `partition_pdf` and `partition_image` to return `unstructured` `Element` objects
* Fixed the healthcheck url path when partitioning images and PDFs via API
* Adds an optional `coordinates` attribute to document objects
* Adds `FigureCaption` and `CheckBox` document elements
* Added ability to split lists detected in `LayoutElement` objects
* Adds `partition_pptx` for partitioning PowerPoint documents
* LayoutParser models now download from HugginfaceHub instead of DropBox
* Fixed file type detection for XML and HTML files on Amazone Linux

## 0.4.3

* Adds `requests` as a base dependency
* Fix in `exceeds_cap_ratio` so the function doesn't break with empty text
* Fix bug in `_parse_received_data`.
* Update `detect_filetype` to properly handle `.doc`, `.xls`, and `.ppt`.

## 0.4.2

* Added `partition_image` to process documents in an image format.
* Fixed utf-8 encoding error in `partition_email` with attachments for `text/html`

## 0.4.1

* Added support for text files in the `partition` function
* Pinned `opencv-python` for easier installation on Linux

## 0.4.0

* Added generic `partition` brick that detects the file type and routes a file to the appropriate
  partitioning brick.
* Added a file type detection module.
* Updated `partition_html` and `partition_eml` to support file-like objects in 'rb' mode.
* Cleaning brick for removing ordered bullets `clean_ordered_bullets`.
* Extract brick method for ordered bullets `extract_ordered_bullets`.
* Test for `clean_ordered_bullets`.
* Test for `extract_ordered_bullets`.
* Added `partition_docx` for pre-processing Word Documents.
* Added new REGEX patterns to extract email header information
* Added new functions to extract header information `parse_received_data` and `partition_header`
* Added new function to parse plain text files `partition_text`
* Added new cleaners functions `extract_ip_address`, `extract_ip_address_name`, `extract_mapi_id`, `extract_datetimetz`
* Add new `Image` element and function to find embedded images `find_embedded_images`
* Added `get_directory_file_info` for summarizing information about source documents

## 0.3.5

* Add support for local inference
* Add new pattern to recognize plain text dash bullets
* Add test for bullet patterns
* Fix for `partition_html` that allows for processing `div` tags that have both text and child
  elements
* Add ability to extract document metadata from `.docx`, `.xlsx`, and `.jpg` files.
* Helper functions for identifying and extracting phone numbers
* Add new function `extract_attachment_info` that extracts and decodes the attachment
of an email.
* Staging brick to convert a list of `Element`s to a `pandas` dataframe.
* Add plain text functionality to `partition_email`

## 0.3.4

* Python-3.7 compat

## 0.3.3

* Removes BasicConfig from logger configuration
* Adds the `partition_email` partitioning brick
* Adds the `replace_mime_encodings` cleaning bricks
* Small fix to HTML parsing related to processing list items with sub-tags
* Add `EmailElement` data structure to store email documents

## 0.3.2

* Added `translate_text` brick for translating text between languages
* Add an `apply` method to make it easier to apply cleaners to elements

## 0.3.1

* Added \_\_init.py\_\_ to `partition`

## 0.3.0

* Implement staging brick for Argilla. Converts lists of `Text` elements to `argilla` dataset classes.
* Removing the local PDF parsing code and any dependencies and tests.
* Reorganizes the staging bricks in the unstructured.partition module
* Allow entities to be passed into the Datasaur staging brick
* Added HTML escapes to the `replace_unicode_quotes` brick
* Fix bad responses in partition_pdf to raise ValueError
* Adds `partition_html` for partitioning HTML documents.

## 0.2.6

* Small change to how \_read is placed within the inheritance structure since it doesn't really apply to pdf
* Add partitioning brick for calling the document image analysis API

## 0.2.5

* Update python requirement to >=3.7

## 0.2.4

* Add alternative way of importing `Final` to support google colab

## 0.2.3

* Add cleaning bricks for removing prefixes and postfixes
* Add cleaning bricks for extracting text before and after a pattern

## 0.2.2

* Add staging brick for Datasaur

## 0.2.1

* Added brick to convert an ISD dictionary to a list of elements
* Update `PDFDocument` to use the `from_file` method
* Added staging brick for CSV format for ISD (Initial Structured Data) format.
* Added staging brick for separating text into attention window size chunks for `transformers`.
* Added staging brick for LabelBox.
* Added ability to upload LabelStudio predictions
* Added utility function for JSONL reading and writing
* Added staging brick for CSV format for Prodigy
* Added staging brick for Prodigy
* Added ability to upload LabelStudio annotations
* Added text_field and id_field to stage_for_label_studio signature

## 0.2.0

* Initial release of unstructured<|MERGE_RESOLUTION|>--- conflicted
+++ resolved
@@ -20,13 +20,10 @@
 * **Map source cli command configs when destination set** Due to how the source connector is dynamically called when the destination connector is set via the CLI, the configs were being set incorrectoy, causing the source connector to break. The configs were fixed and updated to take into account Fsspec-specific connectors.
 * **Fix metrics folder not discoverable** Fixes issue where unstructured/metrics folder is not discoverable on PyPI by adding
 an `__init__.py` file under the folder.
-<<<<<<< HEAD
 * **Deserialization of ingest docs fixed** When ingest docs are being deserialized as part of the ingest pipeline process (cli), there were certain fields that weren't getting persisted (metadata and date processed). The from_dict method was updated to take these into account and a unit test added to check.
 * **Map source cli command configs when destination set** Due to how the source connector is dynamically called when the destination connector is set via the CLI, the configs were being set incorrectoy, causing the source connector to break. The configs were fixed and updated to take into account Fsspec-specific connectors.
 * **Deserialization of ingest docs fixed** When ingest docs are being deserialized as part of the ingest pipeline process (cli), there were certain fields that weren't getting persisted (metadata and date processed). The from_dict method was updated to take these into account and a unit test added to check.
-=======
 * **Fix a bug when `parition_pdf` get `model_name=None`** In API usage the `model_name` value is `None` and the `cast` function in `partition_pdf` would return `None` and lead to attribution error. Now we use `str` function to explicit convert the content to string so it is garanteed to have `starts_with` and other string functions as attributes
->>>>>>> aa7b7c87
 
 ## 0.10.24
 
