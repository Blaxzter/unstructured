<<<<<<< HEAD
## 0.9.3-dev1
=======
## 0.9.3-dev3
>>>>>>> d835fb10

### Enhancements

* Update `partition_csv` to always use `soupparser_fromstring` to parse `html text`
* Update `partition_tsv` to always use `soupparser_fromstring` to parse `html text`
* Add `metadata.section` to capture epub table of contents data
* Add `unique_element_ids` kwarg to partition functions. If `True`, will use a UUID
  for element IDs instead of a SHA-256 hash.
* Update `partition_xlsx` to always use `soupparser_fromstring` to parse `html text`
* Add functionality to switch `html` text parser based on whether the `html` text contains emoji
* Add functionality to check if a string contains any emoji characters
* Adds ability to reuse connections per process in unstructured-ingest

### Features

* Add Airtable Connector to be able to pull views/tables/bases from an Airtable organization

### Fixes

* make notion module discoverable
* fix emails with `Content-Distribution: inline` and `Content-Distribution: attachment` with no filename
* Fix email attachment filenames which had `=` in the filename itself

## 0.9.2


### Enhancements

* Update table extraction section in API documentation to sync with change in Prod API
* Update Notion connector to extract to html
* Added UUID option for `element_id`
* Bump unstructured-inference==0.5.9:
  - better caching of models
  - another version of detectron2 available, though the default layout model is unchanged
* Added UUID option for element_id

### Features

* Adds Sharepoint connector.

### Fixes

* Bump unstructured-inference==0.5.9:
  - ignores Tesseract errors where no text is extracted for tiles that indeed, have no text

## 0.9.1

### Enhancements

* Adds --partition-pdf-infer-table-structure to unstructured-ingest.
* Enable `partition_html` to skip headers and footers with the `skip_headers_and_footers` flag.
* Update `partition_doc` and `partition_docx` to track emphasized texts in the output
* Adds post processing function `filter_element_types`
* Set the default strategy for partitioning images to `hi_res`
* Add page break parameter section in API documentation to sync with change in Prod API
* Update `partition_html` to track emphasized texts in the output
* Update `XMLDocument._read_xml` to create `<p>` tag element for the text enclosed in the `<pre>` tag
* Add parameter `include_tail_text` to `_construct_text` to enable (skip) tail text inclusion
* Add Notion connector

### Features

### Fixes

* Remove unused `_partition_via_api` function
* Fixed emoji bug in `partition_xlsx`.
* Pass `file_filename` metadata when partitioning file object
* Skip ingest test on missing Slack token
* Add Dropbox variables to CI environments
* Remove default encoding for ingest
* Adds new element type `EmailAddress` for recognising email address in the  text
* Simplifies `min_partition` logic; makes partitions falling below the `min_partition`
  less likely.
* Fix bug where ingest test check for number of files fails in smoke test
* Fix unstructured-ingest entrypoint failure

## 0.9.0

### Enhancements

* Dependencies are now split by document type, creating a slimmer base installation.

## 0.8.8

### Enhancements

### Features

### Fixes

* Rename "date" field to "last_modified"
* Adds Box connector

### Fixes

## 0.8.7

### Enhancements

* Put back useful function `split_by_paragraph`

### Features

### Fixes

* Fix argument order in NLTK download step

## 0.8.6

### Enhancements

### Features

### Fixes

* Remove debug print lines and non-functional code

## 0.8.5

### Enhancements

* Add parameter `skip_infer_table_types` to enable (skip) table extraction for other doc types
* Adds optional Unstructured API unit tests in CI
* Tracks last modified date for all document types.
* Add auto_paragraph_grouper to detect new-line and blank-line new paragraph for .txt files.
* refactor the ingest cli to better support expanding supported connectors

## 0.8.3

### Enhancements

### Features

### Fixes

* NLTK now only gets downloaded if necessary.
* Handling for empty tables in Word Documents and PowerPoints.

## 0.8.4

### Enhancements

* Additional tests and refactor of JSON detection.
* Update functionality to retrieve image metadata from a page for `document_to_element_list`
* Links are now tracked in `partition_html` output.
* Set the file's current position to the beginning after reading the file in `convert_to_bytes`
* Add `min_partition` kwarg to that combines elements below a specified threshold and modifies splitting of strings longer than max partition so words are not split.
* set the file's current position to the beginning after reading the file in `convert_to_bytes`
* Add slide notes to pptx
* Add `--encoding` directive to ingest
* Improve json detection by `detect_filetype`

### Features

* Adds Outlook connector
* Add support for dpi parameter in inference library
* Adds Onedrive connector.
* Add Confluence connector for ingest cli to pull the body text from all documents from all spaces in a confluence domain.

### Fixes

* Fixes issue with email partitioning where From field was being assigned the To field value.
* Use the `image_metadata` property of the `PageLayout` instance to get the page image info in the `document_to_element_list`
* Add functionality to write images to computer storage temporarily instead of keeping them in memory for `ocr_only` strategy
* Add functionality to convert a PDF in small chunks of pages at a time for `ocr_only` strategy
* Adds `.txt`, `.text`, and `.tab` to list of extensions to check if file
  has a `text/plain` MIME type.
* Enables filters to be passed to `partition_doc` so it doesn't error with LibreOffice7.
* Removed old error message that's superseded by `requires_dependencies`.
* Removes using `hi_res` as the default strategy value for `partition_via_api` and `partition_multiple_via_api`

## 0.8.1

### Enhancements

* Add support for Python 3.11

### Features

### Fixes

* Fixed `auto` strategy detected scanned document as having extractable text and using `fast` strategy, resulting in no output.
* Fix list detection in MS Word documents.
* Don't instantiate an element with a coordinate system when there isn't a way to get its location data.

## 0.8.0

### Enhancements

* Allow model used for hi res pdf partition strategy to be chosen when called.
* Updated inference package

### Features

* Add `metadata_filename` parameter across all partition functions

### Fixes

* Update to ensure `convert_to_datafame` grabs all of the metadata fields.
* Adjust encoding recognition threshold value in `detect_file_encoding`
* Fix KeyError when `isd_to_elements` doesn't find a type
* Fix `_output_filename` for local connector, allowing single files to be written correctly to the disk

* Fix for cases where an invalid encoding is extracted from an email header.

### BREAKING CHANGES

* Information about an element's location is no longer returned as top-level attributes of an element. Instead, it is returned in the `coordinates` attribute of the element's metadata.

## 0.7.12

### Enhancements

* Adds `include_metadata` kwarg to `partition_doc`, `partition_docx`, `partition_email`, `partition_epub`, `partition_json`, `partition_msg`, `partition_odt`, `partition_org`, `partition_pdf`, `partition_ppt`, `partition_pptx`, `partition_rst`, and `partition_rtf`
### Features

* Add Elasticsearch connector for ingest cli to pull specific fields from all documents in an index.
* Adds Dropbox connector

### Fixes

* Fix tests that call unstructured-api by passing through an api-key
* Fixed page breaks being given (incorrect) page numbers
* Fix skipping download on ingest when a source document exists locally

## 0.7.11

### Enhancements

* More deterministic element ordering when using `hi_res` PDF parsing strategy (from unstructured-inference bump to 0.5.4)
* Make large model available (from unstructured-inference bump to 0.5.3)
* Combine inferred elements with extracted elements (from unstructured-inference bump to 0.5.2)
* `partition_email` and `partition_msg` will now process attachments if `process_attachments=True`
  and a attachment partitioning functions is passed through with `attachment_partitioner=partition`.

### Features

### Fixes

* Fix tests that call unstructured-api by passing through an api-key
* Fixed page breaks being given (incorrect) page numbers
* Fix skipping download on ingest when a source document exists locally

## 0.7.10

### Enhancements

* Adds a `max_partition` parameter to `partition_text`, `partition_pdf`, `partition_email`,
  `partition_msg` and `partition_xml` that sets a limit for the size of an individual
  document elements. Defaults to `1500` for everything except `partition_xml`, which has
  a default value of `None`.
* DRY connector refactor

### Features

* `hi_res` model for pdfs and images is selectable via environment variable.

### Fixes

* CSV check now ignores escaped commas.
* Fix for filetype exploration util when file content does not have a comma.
* Adds negative lookahead to bullet pattern to avoid detecting plain text line
  breaks like `-------` as list items.
* Fix pre tag parsing for `partition_html`
* Fix lookup error for annotated Arabic and Hebrew encodings

## 0.7.9

### Enhancements

* Improvements to string check for leafs in `partition_xml`.
* Adds --partition-ocr-languages to unstructured-ingest.

### Features

* Adds `partition_org` for processed Org Mode documents.

### Fixes

## 0.7.8

### Enhancements

### Features

* Adds Google Cloud Service connector

### Fixes

* Updates the `parse_email` for `partition_eml` so that `unstructured-api` passes the smoke tests
* `partition_email` now works if there is no message content
* Updates the `"fast"` strategy for `partition_pdf` so that it's able to recursively
* Adds recursive functionality to all fsspec connectors
* Adds generic --recursive ingest flag

## 0.7.7

### Enhancements

* Adds functionality to replace the `MIME` encodings for `eml` files with one of the common encodings if a `unicode` error occurs
* Adds missed file-like object handling in `detect_file_encoding`
* Adds functionality to extract charset info from `eml` files

### Features

* Added coordinate system class to track coordinate types and convert to different coordinate

### Fixes

* Adds an `html_assemble_articles` kwarg to `partition_html` to enable users to capture
  control whether content outside of `<article>` tags is captured when
  `<article>` tags are present.
* Check for the `xml` attribute on `element` before looking for pagebreaks in `partition_docx`.

## 0.7.6

### Enhancements

* Convert fast startegy to ocr_only for images
* Adds support for page numbers in `.docx` and `.doc` when user or renderer
  created page breaks are present.
* Adds retry logic for the unstructured-ingest Biomed connector

### Features

* Provides users with the ability to extract additional metadata via regex.
* Updates `partition_docx` to include headers and footers in the output.
* Create `partition_tsv` and associated tests. Make additional changes to `detect_filetype`.

### Fixes

* Remove fake api key in test `partition_via_api` since we now require valid/empty api keys
* Page number defaults to `None` instead of `1` when page number is not present in the metadata.
  A page number of `None` indicates that page numbers are not being tracked for the document
  or that page numbers do not apply to the element in question..
* Fixes an issue with some pptx files. Assume pptx shapes are found in top left position of slide
  in case the shape.top and shape.left attributes are `None`.

## 0.7.5

### Enhancements

* Adds functionality to sort elements in `partition_pdf` for `fast` strategy
* Adds ingest tests with `--fast` strategy on PDF documents
* Adds --api-key to unstructured-ingest

### Features

* Adds `partition_rst` for processed ReStructured Text documents.

### Fixes

* Adds handling for emails that do not have a datetime to extract.
* Adds pdf2image package as core requirement of unstructured (with no extras)

## 0.7.4

### Enhancements

* Allows passing kwargs to request data field for `partition_via_api` and `partition_multiple_via_api`
* Enable MIME type detection if libmagic is not available
* Adds handling for empty files in `detect_filetype` and `partition`.

### Features

### Fixes

* Reslove `grpcio` import issue on `weaviate.schema.validate_schema` for python 3.9 and 3.10
* Remove building `detectron2` from source in Dockerfile

## 0.7.3

### Enhancements

* Update IngestDoc abstractions and add data source metadata in ElementMetadata

### Features

### Fixes

* Pass `strategy` parameter down from `partition` for `partition_image`
* Filetype detection if a CSV has a `text/plain` MIME type
* `convert_office_doc` no longers prints file conversion info messages to stdout.
* `partition_via_api` reflects the actual filetype for the file processed in the API.

## 0.7.2

### Enhancements

* Adds an optional encoding kwarg to `elements_to_json` and `elements_from_json`
* Bump version of base image to use new stable version of tesseract

### Features

### Fixes

* Update the `read_txt_file` utility function to keep using `spooled_to_bytes_io_if_needed` for xml
* Add functionality to the `read_txt_file` utility function to handle file-like object from URL
* Remove the unused parameter `encoding` from `partition_pdf`
* Change auto.py to have a `None` default for encoding
* Add functionality to try other common encodings for html and xml files if an error related to the encoding is raised and the user has not specified an encoding.
* Adds benchmark test with test docs in example-docs
* Re-enable test_upload_label_studio_data_with_sdk
* File detection now detects code files as plain text
* Adds `tabulate` explicitly to dependencies
* Fixes an issue in `metadata.page_number` of pptx files
* Adds showing help if no parameters passed

## 0.7.1

### Enhancements

### Features

* Add `stage_for_weaviate` to stage `unstructured` outputs for upload to Weaviate, along with
  a helper function for defining a class to use in Weaviate schemas.
* Builds from Unstructured base image, built off of Rocky Linux 8.7, this resolves almost all CVE's in the image.

### Fixes

## 0.7.0

### Enhancements

* Installing `detectron2` from source is no longer required when using the `local-inference` extra.
* Updates `.pptx` parsing to include text in tables.

### Features

### Fixes

* Fixes an issue in `_add_element_metadata` that caused all elements to have `page_number=1`
  in the element metadata.
* Adds `.log` as a file extension for TXT files.
* Adds functionality to try other common encodings for email (`.eml`) files if an error related to the encoding is raised and the user has not specified an encoding.
* Allow passed encoding to be used in the `replace_mime_encodings`
* Fixes page metadata for `partition_html` when `include_metadata=False`
* A `ValueError` now raises if `file_filename` is not specified when you use `partition_via_api`
  with a file-like object.

## 0.6.11

### Enhancements

* Supports epub tests since pandoc is updated in base image

### Features


### Fixes


## 0.6.10

### Enhancements

* XLS support from auto partition

### Features

### Fixes

## 0.6.9

### Enhancements

* fast strategy for pdf now keeps element bounding box data
* setup.py refactor

### Features

### Fixes

* Adds functionality to try other common encodings if an error related to the encoding is raised and the user has not specified an encoding.
* Adds additional MIME types for CSV

## 0.6.8

### Enhancements

### Features

* Add `partition_csv` for CSV files.

### Fixes

## 0.6.7

### Enhancements

* Deprecate `--s3-url` in favor of `--remote-url` in CLI
* Refactor out non-connector-specific config variables
* Add `file_directory` to metadata
* Add `page_name` to metadata. Currently used for the sheet name in XLSX documents.
* Added a `--partition-strategy` parameter to unstructured-ingest so that users can specify
  partition strategy in CLI. For example, `--partition-strategy fast`.
* Added metadata for filetype.
* Add Discord connector to pull messages from a list of channels
* Refactor `unstructured/file-utils/filetype.py` to better utilise hashmap to return mime type.
* Add local declaration of DOCX_MIME_TYPES and XLSX_MIME_TYPES for `test_filetype.py`.

### Features

* Add `partition_xml` for XML files.
* Add `partition_xlsx` for Microsoft Excel documents.

### Fixes

* Supports `hml` filetype for partition as a variation of html filetype.
* Makes `pytesseract` a function level import in `partition_pdf` so you can use the `"fast"`
  or `"hi_res"` strategies if `pytesseract` is not installed. Also adds the
  `required_dependencies` decorator for the `"hi_res"` and `"ocr_only"` strategies.
* Fix to ensure `filename` is tracked in metadata for `docx` tables.

## 0.6.6

### Enhancements

* Adds an `"auto"` strategy that chooses the partitioning strategy based on document
  characteristics and function kwargs. This is the new default strategy for `partition_pdf`
  and `partition_image`. Users can maintain existing behavior by explicitly setting
  `strategy="hi_res"`.
* Added an additional trace logger for NLP debugging.
* Add `get_date` method to `ElementMetadata` for converting the datestring to a `datetime` object.
* Cleanup the `filename` attribute on `ElementMetadata` to remove the full filepath.

### Features

* Added table reading as html with URL parsing to `partition_docx` in docx
* Added metadata field for text_as_html for docx files

### Fixes

* `fileutils/file_type` check json and eml decode ignore error
* `partition_email` was updated to more flexibly handle deviations from the RFC-2822 standard.
  The time in the metadata returns `None` if the time does not match RFC-2822 at all.
* Include all metadata fields when converting to dataframe or CSV

## 0.6.5

### Enhancements

* Added support for SpooledTemporaryFile file argument.

### Features

### Fixes


## 0.6.4

### Enhancements

* Added an "ocr_only" strategy for `partition_pdf`. Refactored the strategy decision
  logic into its own module.

### Features

### Fixes

## 0.6.3

### Enhancements

* Add an "ocr_only" strategy for `partition_image`.

### Features

* Added `partition_multiple_via_api` for partitioning multiple documents in a single REST
  API call.
* Added `stage_for_baseplate` function to prepare outputs for ingestion into Baseplate.
* Added `partition_odt` for processing Open Office documents.

### Fixes

* Updates the grouping logic in the `partition_pdf` fast strategy to group together text
  in the same bounding box.

## 0.6.2

### Enhancements

* Added logic to `partition_pdf` for detecting copy protected PDFs and falling back
  to the hi res strategy when necessary.


### Features

* Add `partition_via_api` for partitioning documents through the hosted API.

### Fixes

* Fix how `exceeds_cap_ratio` handles empty (returns `True` instead of `False`)
* Updates `detect_filetype` to properly detect JSONs when the MIME type is `text/plain`.

## 0.6.1

### Enhancements

* Updated the table extraction parameter name to be more descriptive

### Features

### Fixes

## 0.6.0

### Enhancements

* Adds an `ssl_verify` kwarg to `partition` and `partition_html` to enable turning off
  SSL verification for HTTP requests. SSL verification is on by default.
* Allows users to pass in ocr language to `partition_pdf` and `partition_image` through
  the `ocr_language` kwarg. `ocr_language` corresponds to the code for the language pack
  in Tesseract. You will need to install the relevant Tesseract language pack to use a
  given language.

### Features

* Table extraction is now possible for pdfs from `partition` and `partition_pdf`.
* Adds support for extracting attachments from `.msg` files

### Fixes

* Adds an `ssl_verify` kwarg to `partition` and `partition_html` to enable turning off
  SSL verification for HTTP requests. SSL verification is on by default.

## 0.5.13

### Enhancements

* Allow headers to be passed into `partition` when `url` is used.

### Features

* `bytes_string_to_string` cleaning brick for bytes string output.

### Fixes

* Fixed typo in call to `exactly_one` in `partition_json`
* unstructured-documents encode xml string if document_tree is `None` in `_read_xml`.
* Update to `_read_xml` so that Markdown files with embedded HTML process correctly.
* Fallback to "fast" strategy only emits a warning if the user specifies the "hi_res" strategy.
* unstructured-partition-text_type exceeds_cap_ratio fix returns and how capitalization ratios are calculated
* `partition_pdf` and `partition_text` group broken paragraphs to avoid fragmented `NarrativeText` elements.
* .json files resolved as "application/json" on centos7 (or other installs with older libmagic libs)

## 0.5.12

### Enhancements

* Add OS mimetypes DB to docker image, mainly for unstructured-api compat.
* Use the image registry as a cache when building Docker images.
* Adds the ability for `partition_text` to group together broken paragraphs.
* Added method to utils to allow date time format validation

### Features
* Add Slack connector to pull messages for a specific channel

* Add --partition-by-api parameter to unstructured-ingest
* Added `partition_rtf` for processing rich text files.
* `partition` now accepts a `url` kwarg in addition to `file` and `filename`.

### Fixes

* Allow encoding to be passed into `replace_mime_encodings`.
* unstructured-ingest connector-specific dependencies are imported on demand.
* unstructured-ingest --flatten-metadata supported for local connector.
* unstructured-ingest fix runtime error when using --metadata-include.

## 0.5.11

### Enhancements

### Features

### Fixes

* Guard against null style attribute in docx document elements
* Update HTML encoding to better support foreign language characters

## 0.5.10

### Enhancements

* Updated inference package
* Add sender, recipient, date, and subject to element metadata for emails

### Features

* Added `--download-only` parameter to `unstructured-ingest`

### Fixes

* FileNotFound error when filename is provided but file is not on disk

## 0.5.9

### Enhancements

### Features

### Fixes

* Convert file to str in helper `split_by_paragraph` for `partition_text`

## 0.5.8

### Enhancements

* Update `elements_to_json` to return string when filename is not specified
* `elements_from_json` may take a string instead of a filename with the `text` kwarg
* `detect_filetype` now does a final fallback to file extension.
* Empty tags are now skipped during the depth check for HTML processing.

### Features

* Add local file system to `unstructured-ingest`
* Add `--max-docs` parameter to `unstructured-ingest`
* Added `partition_msg` for processing MSFT Outlook .msg files.

### Fixes

* `convert_file_to_text` now passes through the `source_format` and `target_format` kwargs.
  Previously they were hard coded.
* Partitioning functions that accept a `text` kwarg no longer raise an error if an empty
  string is passed (and empty list of elements is returned instead).
* `partition_json` no longer fails if the input is an empty list.
* Fixed bug in `chunk_by_attention_window` that caused the last word in segments to be cut-off
  in some cases.

### BREAKING CHANGES

* `stage_for_transformers` now returns a list of elements, making it consistent with other
  staging bricks

## 0.5.7

### Enhancements

* Refactored codebase using `exactly_one`
* Adds ability to pass headers when passing a url in partition_html()
* Added optional `content_type` and `file_filename` parameters to `partition()` to bypass file detection

### Features

* Add `--flatten-metadata` parameter to `unstructured-ingest`
* Add `--fields-include` parameter to `unstructured-ingest`

### Fixes

## 0.5.6

### Enhancements

* `contains_english_word()`, used heavily in text processing, is 10x faster.

### Features

* Add `--metadata-include` and `--metadata-exclude` parameters to `unstructured-ingest`
* Add `clean_non_ascii_chars` to remove non-ascii characters from unicode string

### Fixes

* Fix problem with PDF partition (duplicated test)

## 0.5.4

### Enhancements

* Added Biomedical literature connector for ingest cli.
* Add `FsspecConnector` to easily integrate any existing `fsspec` filesystem as a connector.
* Rename `s3_connector.py` to `s3.py` for readability and consistency with the
  rest of the connectors.
* Now `S3Connector` relies on `s3fs` instead of on `boto3`, and it inherits
  from `FsspecConnector`.
* Adds an `UNSTRUCTURED_LANGUAGE_CHECKS` environment variable to control whether or not language
  specific checks like vocabulary and POS tagging are applied. Set to `"true"` for higher
  resolution partitioning and `"false"` for faster processing.
* Improves `detect_filetype` warning to include filename when provided.
* Adds a "fast" strategy for partitioning PDFs with PDFMiner. Also falls back to the "fast"
  strategy if detectron2 is not available.
* Start deprecation life cycle for `unstructured-ingest --s3-url` option, to be deprecated in
  favor of `--remote-url`.

### Features

* Add `AzureBlobStorageConnector` based on its `fsspec` implementation inheriting
from `FsspecConnector`
* Add `partition_epub` for partitioning e-books in EPUB3 format.

### Fixes

* Fixes processing for text files with `message/rfc822` MIME type.
* Open xml files in read-only mode when reading contents to construct an XMLDocument.

## 0.5.3

### Enhancements

* `auto.partition()` can now load Unstructured ISD json documents.
* Simplify partitioning functions.
* Improve logging for ingest CLI.

### Features

* Add `--wikipedia-auto-suggest` argument to the ingest CLI to disable automatic redirection
  to pages with similar names.
* Add setup script for Amazon Linux 2
* Add optional `encoding` argument to the `partition_(text/email/html)` functions.
* Added Google Drive connector for ingest cli.
* Added Gitlab connector for ingest cli.

### Fixes

## 0.5.2

### Enhancements

* Fully move from printing to logging.
* `unstructured-ingest` now uses a default `--download_dir` of `$HOME/.cache/unstructured/ingest`
rather than a "tmp-ingest-" dir in the working directory.

### Features

### Fixes

* `setup_ubuntu.sh` no longer fails in some contexts by interpreting
`DEBIAN_FRONTEND=noninteractive` as a command
* `unstructured-ingest` no longer re-downloads files when --preserve-downloads
is used without --download-dir.
* Fixed an issue that was causing text to be skipped in some HTML documents.

## 0.5.1

### Enhancements

### Features

### Fixes

* Fixes an error causing JavaScript to appear in the output of `partition_html` sometimes.
* Fix several issues with the `requires_dependencies` decorator, including the error message
  and how it was used, which had caused an error for `unstructured-ingest --github-url ...`.

## 0.5.0

### Enhancements

* Add `requires_dependencies` Python decorator to check dependencies are installed before
  instantiating a class or running a function

### Features

* Added Wikipedia connector for ingest cli.

### Fixes

* Fix `process_document` file cleaning on failure
* Fixes an error introduced in the metadata tracking commit that caused `NarrativeText`
  and `FigureCaption` elements to be represented as `Text` in HTML documents.

## 0.4.16

### Enhancements

* Fallback to using file extensions for filetype detection if `libmagic` is not present

### Features

* Added setup script for Ubuntu
* Added GitHub connector for ingest cli.
* Added `partition_md` partitioner.
* Added Reddit connector for ingest cli.

### Fixes

* Initializes connector properly in ingest.main::MainProcess
* Restricts version of unstructured-inference to avoid multithreading issue

## 0.4.15

### Enhancements

* Added `elements_to_json` and `elements_from_json` for easier serialization/deserialization
* `convert_to_dict`, `dict_to_elements` and `convert_to_csv` are now aliases for functions
  that use the ISD terminology.

### Fixes

* Update to ensure all elements are preserved during serialization/deserialization

## 0.4.14

* Automatically install `nltk` models in the `tokenize` module.

## 0.4.13

* Fixes unstructured-ingest cli.

## 0.4.12

* Adds console_entrypoint for unstructured-ingest, other structure/doc updates related to ingest.
* Add `parser` parameter to `partition_html`.

## 0.4.11

* Adds `partition_doc` for partitioning Word documents in `.doc` format. Requires `libreoffice`.
* Adds `partition_ppt` for partitioning PowerPoint documents in `.ppt` format. Requires `libreoffice`.

## 0.4.10

* Fixes `ElementMetadata` so that it's JSON serializable when the filename is a `Path` object.

## 0.4.9

* Added ingest modules and s3 connector, sample ingest script
* Default to `url=None` for `partition_pdf` and `partition_image`
* Add ability to skip English specific check by setting the `UNSTRUCTURED_LANGUAGE` env var to `""`.
* Document `Element` objects now track metadata

## 0.4.8

* Modified XML and HTML parsers not to load comments.

## 0.4.7

* Added the ability to pull an HTML document from a url in `partition_html`.
* Added the the ability to get file summary info from lists of filenames and lists
  of file contents.
* Added optional page break to `partition` for `.pptx`, `.pdf`, images, and `.html` files.
* Added `to_dict` method to document elements.
* Include more unicode quotes in `replace_unicode_quotes`.

## 0.4.6

* Loosen the default cap threshold to `0.5`.
* Add a `UNSTRUCTURED_NARRATIVE_TEXT_CAP_THRESHOLD` environment variable for controlling
  the cap ratio threshold.
* Unknown text elements are identified as `Text` for HTML and plain text documents.
* `Body Text` styles no longer default to `NarrativeText` for Word documents. The style information
  is insufficient to determine that the text is narrative.
* Upper cased text is lower cased before checking for verbs. This helps avoid some missed verbs.
* Adds an `Address` element for capturing elements that only contain an address.
* Suppress the `UserWarning` when detectron is called.
* Checks that titles and narrative test have at least one English word.
* Checks that titles and narrative text are at least 50% alpha characters.
* Restricts titles to a maximum word length. Adds a `UNSTRUCTURED_TITLE_MAX_WORD_LENGTH`
  environment variable for controlling the max number of words in a title.
* Updated `partition_pptx` to order the elements on the page

## 0.4.4

* Updated `partition_pdf` and `partition_image` to return `unstructured` `Element` objects
* Fixed the healthcheck url path when partitioning images and PDFs via API
* Adds an optional `coordinates` attribute to document objects
* Adds `FigureCaption` and `CheckBox` document elements
* Added ability to split lists detected in `LayoutElement` objects
* Adds `partition_pptx` for partitioning PowerPoint documents
* LayoutParser models now download from HugginfaceHub instead of DropBox
* Fixed file type detection for XML and HTML files on Amazone Linux

## 0.4.3

* Adds `requests` as a base dependency
* Fix in `exceeds_cap_ratio` so the function doesn't break with empty text
* Fix bug in `_parse_received_data`.
* Update `detect_filetype` to properly handle `.doc`, `.xls`, and `.ppt`.

## 0.4.2

* Added `partition_image` to process documents in an image format.
* Fixed utf-8 encoding error in `partition_email` with attachments for `text/html`

## 0.4.1

* Added support for text files in the `partition` function
* Pinned `opencv-python` for easier installation on Linux

## 0.4.0

* Added generic `partition` brick that detects the file type and routes a file to the appropriate
  partitioning brick.
* Added a file type detection module.
* Updated `partition_html` and `partition_eml` to support file-like objects in 'rb' mode.
* Cleaning brick for removing ordered bullets `clean_ordered_bullets`.
* Extract brick method for ordered bullets `extract_ordered_bullets`.
* Test for `clean_ordered_bullets`.
* Test for `extract_ordered_bullets`.
* Added `partition_docx` for pre-processing Word Documents.
* Added new REGEX patterns to extract email header information
* Added new functions to extract header information `parse_received_data` and `partition_header`
* Added new function to parse plain text files `partition_text`
* Added new cleaners functions `extract_ip_address`, `extract_ip_address_name`, `extract_mapi_id`, `extract_datetimetz`
* Add new `Image` element and function to find embedded images `find_embedded_images`
* Added `get_directory_file_info` for summarizing information about source documents

## 0.3.5

* Add support for local inference
* Add new pattern to recognize plain text dash bullets
* Add test for bullet patterns
* Fix for `partition_html` that allows for processing `div` tags that have both text and child
  elements
* Add ability to extract document metadata from `.docx`, `.xlsx`, and `.jpg` files.
* Helper functions for identifying and extracting phone numbers
* Add new function `extract_attachment_info` that extracts and decodes the attachment
of an email.
* Staging brick to convert a list of `Element`s to a `pandas` dataframe.
* Add plain text functionality to `partition_email`

## 0.3.4

* Python-3.7 compat

## 0.3.3

* Removes BasicConfig from logger configuration
* Adds the `partition_email` partitioning brick
* Adds the `replace_mime_encodings` cleaning bricks
* Small fix to HTML parsing related to processing list items with sub-tags
* Add `EmailElement` data structure to store email documents

## 0.3.2

* Added `translate_text` brick for translating text between languages
* Add an `apply` method to make it easier to apply cleaners to elements

## 0.3.1

* Added \_\_init.py\_\_ to `partition`

## 0.3.0

* Implement staging brick for Argilla. Converts lists of `Text` elements to `argilla` dataset classes.
* Removing the local PDF parsing code and any dependencies and tests.
* Reorganizes the staging bricks in the unstructured.partition module
* Allow entities to be passed into the Datasaur staging brick
* Added HTML escapes to the `replace_unicode_quotes` brick
* Fix bad responses in partition_pdf to raise ValueError
* Adds `partition_html` for partitioning HTML documents.

## 0.2.6

* Small change to how \_read is placed within the inheritance structure since it doesn't really apply to pdf
* Add partitioning brick for calling the document image analysis API

## 0.2.5

* Update python requirement to >=3.7

## 0.2.4

* Add alternative way of importing `Final` to support google colab

## 0.2.3

* Add cleaning bricks for removing prefixes and postfixes
* Add cleaning bricks for extracting text before and after a pattern

## 0.2.2

* Add staging brick for Datasaur

## 0.2.1

* Added brick to convert an ISD dictionary to a list of elements
* Update `PDFDocument` to use the `from_file` method
* Added staging brick for CSV format for ISD (Initial Structured Data) format.
* Added staging brick for separating text into attention window size chunks for `transformers`.
* Added staging brick for LabelBox.
* Added ability to upload LabelStudio predictions
* Added utility function for JSONL reading and writing
* Added staging brick for CSV format for Prodigy
* Added staging brick for Prodigy
* Added ability to upload LabelStudio annotations
* Added text_field and id_field to stage_for_label_studio signature

## 0.2.0

* Initial release of unstructured<|MERGE_RESOLUTION|>--- conflicted
+++ resolved
@@ -1,8 +1,4 @@
-<<<<<<< HEAD
-## 0.9.3-dev1
-=======
 ## 0.9.3-dev3
->>>>>>> d835fb10
 
 ### Enhancements
 
