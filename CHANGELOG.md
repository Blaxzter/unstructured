<<<<<<< HEAD
## 0.8.1-dev0

### Enhancements
 
* set the file's current position to the beginning after reading the file in `convert_to_bytes`
=======
## 0.8.2-dev0

### Enhancements
>>>>>>> 9b830693

### Features

### Fixes

<<<<<<< HEAD
* Add functionality to write images to computer storage temporarily instead of keeping them in memory for `ocr_only` strategy 
* Add functionality to convert a PDF in small chunks of pages at a time for `ocr_only` strategy
=======
* Adds `.txt`, `.text`, and `.tab` to list of extensions to check if file
  has a `text/plain` MIME type.
>>>>>>> 9b830693

## 0.8.1

### Enhancements

* Add support for Python 3.11

### Features

### Fixes

* Fixed `auto` strategy detected scanned document as having extractable text and using `fast` strategy, resulting in no output.
* Fix list detection in MS Word documents.
* Don't instantiate an element with a coordinate system when there isn't a way to get its location data.

## 0.8.0

### Enhancements

* Allow model used for hi res pdf partition strategy to be chosen when called.
* Updated inference package

### Features

* Add `metadata_filename` parameter across all partition functions

### Fixes

* Update to ensure `convert_to_datafame` grabs all of the metadata fields.
* Adjust encoding recognition threshold value in `detect_file_encoding`
* Fix KeyError when `isd_to_elements` doesn't find a type
* Fix `_output_filename` for local connector, allowing single files to be written correctly to the disk

* Fix for cases where an invalid encoding is extracted from an email header.

### BREAKING CHANGES

* Information about an element's location is no longer returned as top-level attributes of an element. Instead, it is returned in the `coordinates` attribute of the element's metadata.

## 0.7.12

### Enhancements

* Adds `include_metadata` kwarg to `partition_doc`, `partition_docx`, `partition_email`, `partition_epub`, `partition_json`, `partition_msg`, `partition_odt`, `partition_org`, `partition_pdf`, `partition_ppt`, `partition_pptx`, `partition_rst`, and `partition_rtf`
### Features

* Add Elasticsearch connector for ingest cli to pull specific fields from all documents in an index.
* Adds Dropbox connector

### Fixes

* Fix tests that call unstructured-api by passing through an api-key
* Fixed page breaks being given (incorrect) page numbers
* Fix skipping download on ingest when a source document exists locally

## 0.7.11

### Enhancements

* More deterministic element ordering when using `hi_res` PDF parsing strategy (from unstructured-inference bump to 0.5.4)
* Make large model available (from unstructured-inference bump to 0.5.3)
* Combine inferred elements with extracted elements (from unstructured-inference bump to 0.5.2)
* `partition_email` and `partition_msg` will now process attachments if `process_attachments=True`
  and a attachment partitioning functions is passed through with `attachment_partitioner=partition`.

### Features

### Fixes

* Fix tests that call unstructured-api by passing through an api-key
* Fixed page breaks being given (incorrect) page numbers
* Fix skipping download on ingest when a source document exists locally

## 0.7.10

### Enhancements

* Adds a `max_partition` parameter to `partition_text`, `partition_pdf`, `partition_email`,
  `partition_msg` and `partition_xml` that sets a limit for the size of an individual
  document elements. Defaults to `1500` for everything except `partition_xml`, which has
  a default value of `None`.
* DRY connector refactor

### Features

* `hi_res` model for pdfs and images is selectable via environment variable.

### Fixes

* CSV check now ignores escaped commas.
* Fix for filetype exploration util when file content does not have a comma.
* Adds negative lookahead to bullet pattern to avoid detecting plain text line
  breaks like `-------` as list items.
* Fix pre tag parsing for `partition_html`
* Fix lookup error for annotated Arabic and Hebrew encodings

## 0.7.9

### Enhancements

* Improvements to string check for leafs in `partition_xml`.
* Adds --partition-ocr-languages to unstructured-ingest.

### Features

* Adds `partition_org` for processed Org Mode documents.

### Fixes

## 0.7.8

### Enhancements

### Features

* Adds Google Cloud Service connector

### Fixes

* Updates the `parse_email` for `partition_eml` so that `unstructured-api` passes the smoke tests
* `partition_email` now works if there is no message content
* Updates the `"fast"` strategy for `partition_pdf` so that it's able to recursively
* Adds recursive functionality to all fsspec connectors
* Adds generic --recursive ingest flag

## 0.7.7

### Enhancements

* Adds functionality to replace the `MIME` encodings for `eml` files with one of the common encodings if a `unicode` error occurs
* Adds missed file-like object handling in `detect_file_encoding`
* Adds functionality to extract charset info from `eml` files

### Features

* Added coordinate system class to track coordinate types and convert to different coordinate

### Fixes

* Adds an `html_assemble_articles` kwarg to `partition_html` to enable users to capture
  control whether content outside of `<article>` tags is captured when
  `<article>` tags are present.
* Check for the `xml` attribute on `element` before looking for pagebreaks in `partition_docx`.

## 0.7.6

### Enhancements

* Convert fast startegy to ocr_only for images
* Adds support for page numbers in `.docx` and `.doc` when user or renderer
  created page breaks are present.
* Adds retry logic for the unstructured-ingest Biomed connector

### Features

* Provides users with the ability to extract additional metadata via regex.
* Updates `partition_docx` to include headers and footers in the output.
* Create `partition_tsv` and associated tests. Make additional changes to `detect_filetype`.

### Fixes

* Remove fake api key in test `partition_via_api` since we now require valid/empty api keys
* Page number defaults to `None` instead of `1` when page number is not present in the metadata.
  A page number of `None` indicates that page numbers are not being tracked for the document
  or that page numbers do not apply to the element in question..
* Fixes an issue with some pptx files. Assume pptx shapes are found in top left position of slide
  in case the shape.top and shape.left attributes are `None`.

## 0.7.5

### Enhancements

* Adds functionality to sort elements in `partition_pdf` for `fast` strategy
* Adds ingest tests with `--fast` strategy on PDF documents
* Adds --api-key to unstructured-ingest

### Features

* Adds `partition_rst` for processed ReStructured Text documents.

### Fixes

* Adds handling for emails that do not have a datetime to extract.
* Adds pdf2image package as core requirement of unstructured (with no extras)

## 0.7.4

### Enhancements

* Allows passing kwargs to request data field for `partition_via_api` and `partition_multiple_via_api`
* Enable MIME type detection if libmagic is not available
* Adds handling for empty files in `detect_filetype` and `partition`.

### Features

### Fixes

* Reslove `grpcio` import issue on `weaviate.schema.validate_schema` for python 3.9 and 3.10
* Remove building `detectron2` from source in Dockerfile

## 0.7.3

### Enhancements

* Update IngestDoc abstractions and add data source metadata in ElementMetadata

### Features

### Fixes

* Pass `strategy` parameter down from `partition` for `partition_image`
* Filetype detection if a CSV has a `text/plain` MIME type
* `convert_office_doc` no longers prints file conversion info messages to stdout.
* `partition_via_api` reflects the actual filetype for the file processed in the API.

## 0.7.2

### Enhancements

* Adds an optional encoding kwarg to `elements_to_json` and `elements_from_json`
* Bump version of base image to use new stable version of tesseract

### Features

### Fixes

* Update the `read_txt_file` utility function to keep using `spooled_to_bytes_io_if_needed` for xml
* Add functionality to the `read_txt_file` utility function to handle file-like object from URL
* Remove the unused parameter `encoding` from `partition_pdf`
* Change auto.py to have a `None` default for encoding
* Add functionality to try other common encodings for html and xml files if an error related to the encoding is raised and the user has not specified an encoding.
* Adds benchmark test with test docs in example-docs
* Re-enable test_upload_label_studio_data_with_sdk
* File detection now detects code files as plain text
* Adds `tabulate` explicitly to dependencies
* Fixes an issue in `metadata.page_number` of pptx files
* Adds showing help if no parameters passed

## 0.7.1

### Enhancements

### Features

* Add `stage_for_weaviate` to stage `unstructured` outputs for upload to Weaviate, along with
  a helper function for defining a class to use in Weaviate schemas.
* Builds from Unstructured base image, built off of Rocky Linux 8.7, this resolves almost all CVE's in the image.

### Fixes

## 0.7.0

### Enhancements

* Installing `detectron2` from source is no longer required when using the `local-inference` extra.
* Updates `.pptx` parsing to include text in tables.

### Features

### Fixes

* Fixes an issue in `_add_element_metadata` that caused all elements to have `page_number=1`
  in the element metadata.
* Adds `.log` as a file extension for TXT files.
* Adds functionality to try other common encodings for email (`.eml`) files if an error related to the encoding is raised and the user has not specified an encoding.
* Allow passed encoding to be used in the `replace_mime_encodings`
* Fixes page metadata for `partition_html` when `include_metadata=False`
* A `ValueError` now raises if `file_filename` is not specified when you use `partition_via_api`
  with a file-like object.

## 0.6.11

### Enhancements

* Supports epub tests since pandoc is updated in base image

### Features


### Fixes


## 0.6.10

### Enhancements

* XLS support from auto partition

### Features

### Fixes

## 0.6.9

### Enhancements

* fast strategy for pdf now keeps element bounding box data
* setup.py refactor

### Features

### Fixes

* Adds functionality to try other common encodings if an error related to the encoding is raised and the user has not specified an encoding.
* Adds additional MIME types for CSV

## 0.6.8

### Enhancements

### Features

* Add `partition_csv` for CSV files.

### Fixes

## 0.6.7

### Enhancements

* Deprecate `--s3-url` in favor of `--remote-url` in CLI
* Refactor out non-connector-specific config variables
* Add `file_directory` to metadata
* Add `page_name` to metadata. Currently used for the sheet name in XLSX documents.
* Added a `--partition-strategy` parameter to unstructured-ingest so that users can specify
  partition strategy in CLI. For example, `--partition-strategy fast`.
* Added metadata for filetype.
* Add Discord connector to pull messages from a list of channels
* Refactor `unstructured/file-utils/filetype.py` to better utilise hashmap to return mime type.
* Add local declaration of DOCX_MIME_TYPES and XLSX_MIME_TYPES for `test_filetype.py`.

### Features

* Add `partition_xml` for XML files.
* Add `partition_xlsx` for Microsoft Excel documents.

### Fixes

* Supports `hml` filetype for partition as a variation of html filetype.
* Makes `pytesseract` a function level import in `partition_pdf` so you can use the `"fast"`
  or `"hi_res"` strategies if `pytesseract` is not installed. Also adds the
  `required_dependencies` decorator for the `"hi_res"` and `"ocr_only"` strategies.
* Fix to ensure `filename` is tracked in metadata for `docx` tables.

## 0.6.6

### Enhancements

* Adds an `"auto"` strategy that chooses the partitioning strategy based on document
  characteristics and function kwargs. This is the new default strategy for `partition_pdf`
  and `partition_image`. Users can maintain existing behavior by explicitly setting
  `strategy="hi_res"`.
* Added an additional trace logger for NLP debugging.
* Add `get_date` method to `ElementMetadata` for converting the datestring to a `datetime` object.
* Cleanup the `filename` attribute on `ElementMetadata` to remove the full filepath.

### Features

* Added table reading as html with URL parsing to `partition_docx` in docx
* Added metadata field for text_as_html for docx files

### Fixes

* `fileutils/file_type` check json and eml decode ignore error
* `partition_email` was updated to more flexibly handle deviations from the RFC-2822 standard.
  The time in the metadata returns `None` if the time does not match RFC-2822 at all.
* Include all metadata fields when converting to dataframe or CSV

## 0.6.5

### Enhancements

* Added support for SpooledTemporaryFile file argument.

### Features

### Fixes


## 0.6.4

### Enhancements

* Added an "ocr_only" strategy for `partition_pdf`. Refactored the strategy decision
  logic into its own module.

### Features

### Fixes

## 0.6.3

### Enhancements

* Add an "ocr_only" strategy for `partition_image`.

### Features

* Added `partition_multiple_via_api` for partitioning multiple documents in a single REST
  API call.
* Added `stage_for_baseplate` function to prepare outputs for ingestion into Baseplate.
* Added `partition_odt` for processing Open Office documents.

### Fixes

* Updates the grouping logic in the `partition_pdf` fast strategy to group together text
  in the same bounding box.

## 0.6.2

### Enhancements

* Added logic to `partition_pdf` for detecting copy protected PDFs and falling back
  to the hi res strategy when necessary.


### Features

* Add `partition_via_api` for partitioning documents through the hosted API.

### Fixes

* Fix how `exceeds_cap_ratio` handles empty (returns `True` instead of `False`)
* Updates `detect_filetype` to properly detect JSONs when the MIME type is `text/plain`.

## 0.6.1

### Enhancements

* Updated the table extraction parameter name to be more descriptive

### Features

### Fixes

## 0.6.0

### Enhancements

* Adds an `ssl_verify` kwarg to `partition` and `partition_html` to enable turning off
  SSL verification for HTTP requests. SSL verification is on by default.
* Allows users to pass in ocr language to `partition_pdf` and `partition_image` through
  the `ocr_language` kwarg. `ocr_language` corresponds to the code for the language pack
  in Tesseract. You will need to install the relevant Tesseract language pack to use a
  given language.

### Features

* Table extraction is now possible for pdfs from `partition` and `partition_pdf`.
* Adds support for extracting attachments from `.msg` files

### Fixes

* Adds an `ssl_verify` kwarg to `partition` and `partition_html` to enable turning off
  SSL verification for HTTP requests. SSL verification is on by default.

## 0.5.13

### Enhancements

* Allow headers to be passed into `partition` when `url` is used.

### Features

* `bytes_string_to_string` cleaning brick for bytes string output.

### Fixes

* Fixed typo in call to `exactly_one` in `partition_json`
* unstructured-documents encode xml string if document_tree is `None` in `_read_xml`.
* Update to `_read_xml` so that Markdown files with embedded HTML process correctly.
* Fallback to "fast" strategy only emits a warning if the user specifies the "hi_res" strategy.
* unstructured-partition-text_type exceeds_cap_ratio fix returns and how capitalization ratios are calculated
* `partition_pdf` and `partition_text` group broken paragraphs to avoid fragmented `NarrativeText` elements.
* .json files resolved as "application/json" on centos7 (or other installs with older libmagic libs)

## 0.5.12

### Enhancements

* Add OS mimetypes DB to docker image, mainly for unstructured-api compat.
* Use the image registry as a cache when building Docker images.
* Adds the ability for `partition_text` to group together broken paragraphs.
* Added method to utils to allow date time format validation

### Features
* Add Slack connector to pull messages for a specific channel

* Add --partition-by-api parameter to unstructured-ingest
* Added `partition_rtf` for processing rich text files.
* `partition` now accepts a `url` kwarg in addition to `file` and `filename`.

### Fixes

* Allow encoding to be passed into `replace_mime_encodings`.
* unstructured-ingest connector-specific dependencies are imported on demand.
* unstructured-ingest --flatten-metadata supported for local connector.
* unstructured-ingest fix runtime error when using --metadata-include.

## 0.5.11

### Enhancements

### Features

### Fixes

* Guard against null style attribute in docx document elements
* Update HTML encoding to better support foreign language characters

## 0.5.10

### Enhancements

* Updated inference package
* Add sender, recipient, date, and subject to element metadata for emails

### Features

* Added `--download-only` parameter to `unstructured-ingest`

### Fixes

* FileNotFound error when filename is provided but file is not on disk

## 0.5.9

### Enhancements

### Features

### Fixes

* Convert file to str in helper `split_by_paragraph` for `partition_text`

## 0.5.8

### Enhancements

* Update `elements_to_json` to return string when filename is not specified
* `elements_from_json` may take a string instead of a filename with the `text` kwarg
* `detect_filetype` now does a final fallback to file extension.
* Empty tags are now skipped during the depth check for HTML processing.

### Features

* Add local file system to `unstructured-ingest`
* Add `--max-docs` parameter to `unstructured-ingest`
* Added `partition_msg` for processing MSFT Outlook .msg files.

### Fixes

* `convert_file_to_text` now passes through the `source_format` and `target_format` kwargs.
  Previously they were hard coded.
* Partitioning functions that accept a `text` kwarg no longer raise an error if an empty
  string is passed (and empty list of elements is returned instead).
* `partition_json` no longer fails if the input is an empty list.
* Fixed bug in `chunk_by_attention_window` that caused the last word in segments to be cut-off
  in some cases.

### BREAKING CHANGES

* `stage_for_transformers` now returns a list of elements, making it consistent with other
  staging bricks

## 0.5.7

### Enhancements

* Refactored codebase using `exactly_one`
* Adds ability to pass headers when passing a url in partition_html()
* Added optional `content_type` and `file_filename` parameters to `partition()` to bypass file detection

### Features

* Add `--flatten-metadata` parameter to `unstructured-ingest`
* Add `--fields-include` parameter to `unstructured-ingest`

### Fixes

## 0.5.6

### Enhancements

* `contains_english_word()`, used heavily in text processing, is 10x faster.

### Features

* Add `--metadata-include` and `--metadata-exclude` parameters to `unstructured-ingest`
* Add `clean_non_ascii_chars` to remove non-ascii characters from unicode string

### Fixes

* Fix problem with PDF partition (duplicated test)

## 0.5.4

### Enhancements

* Added Biomedical literature connector for ingest cli.
* Add `FsspecConnector` to easily integrate any existing `fsspec` filesystem as a connector.
* Rename `s3_connector.py` to `s3.py` for readability and consistency with the
  rest of the connectors.
* Now `S3Connector` relies on `s3fs` instead of on `boto3`, and it inherits
  from `FsspecConnector`.
* Adds an `UNSTRUCTURED_LANGUAGE_CHECKS` environment variable to control whether or not language
  specific checks like vocabulary and POS tagging are applied. Set to `"true"` for higher
  resolution partitioning and `"false"` for faster processing.
* Improves `detect_filetype` warning to include filename when provided.
* Adds a "fast" strategy for partitioning PDFs with PDFMiner. Also falls back to the "fast"
  strategy if detectron2 is not available.
* Start deprecation life cycle for `unstructured-ingest --s3-url` option, to be deprecated in
  favor of `--remote-url`.

### Features

* Add `AzureBlobStorageConnector` based on its `fsspec` implementation inheriting
from `FsspecConnector`
* Add `partition_epub` for partitioning e-books in EPUB3 format.

### Fixes

* Fixes processing for text files with `message/rfc822` MIME type.
* Open xml files in read-only mode when reading contents to construct an XMLDocument.

## 0.5.3

### Enhancements

* `auto.partition()` can now load Unstructured ISD json documents.
* Simplify partitioning functions.
* Improve logging for ingest CLI.

### Features

* Add `--wikipedia-auto-suggest` argument to the ingest CLI to disable automatic redirection
  to pages with similar names.
* Add setup script for Amazon Linux 2
* Add optional `encoding` argument to the `partition_(text/email/html)` functions.
* Added Google Drive connector for ingest cli.
* Added Gitlab connector for ingest cli.

### Fixes

## 0.5.2

### Enhancements

* Fully move from printing to logging.
* `unstructured-ingest` now uses a default `--download_dir` of `$HOME/.cache/unstructured/ingest`
rather than a "tmp-ingest-" dir in the working directory.

### Features

### Fixes

* `setup_ubuntu.sh` no longer fails in some contexts by interpreting
`DEBIAN_FRONTEND=noninteractive` as a command
* `unstructured-ingest` no longer re-downloads files when --preserve-downloads
is used without --download-dir.
* Fixed an issue that was causing text to be skipped in some HTML documents.

## 0.5.1

### Enhancements

### Features

### Fixes

* Fixes an error causing JavaScript to appear in the output of `partition_html` sometimes.
* Fix several issues with the `requires_dependencies` decorator, including the error message
  and how it was used, which had caused an error for `unstructured-ingest --github-url ...`.

## 0.5.0

### Enhancements

* Add `requires_dependencies` Python decorator to check dependencies are installed before
  instantiating a class or running a function

### Features

* Added Wikipedia connector for ingest cli.

### Fixes

* Fix `process_document` file cleaning on failure
* Fixes an error introduced in the metadata tracking commit that caused `NarrativeText`
  and `FigureCaption` elements to be represented as `Text` in HTML documents.

## 0.4.16

### Enhancements

* Fallback to using file extensions for filetype detection if `libmagic` is not present

### Features

* Added setup script for Ubuntu
* Added GitHub connector for ingest cli.
* Added `partition_md` partitioner.
* Added Reddit connector for ingest cli.

### Fixes

* Initializes connector properly in ingest.main::MainProcess
* Restricts version of unstructured-inference to avoid multithreading issue

## 0.4.15

### Enhancements

* Added `elements_to_json` and `elements_from_json` for easier serialization/deserialization
* `convert_to_dict`, `dict_to_elements` and `convert_to_csv` are now aliases for functions
  that use the ISD terminology.

### Fixes

* Update to ensure all elements are preserved during serialization/deserialization

## 0.4.14

* Automatically install `nltk` models in the `tokenize` module.

## 0.4.13

* Fixes unstructured-ingest cli.

## 0.4.12

* Adds console_entrypoint for unstructured-ingest, other structure/doc updates related to ingest.
* Add `parser` parameter to `partition_html`.

## 0.4.11

* Adds `partition_doc` for partitioning Word documents in `.doc` format. Requires `libreoffice`.
* Adds `partition_ppt` for partitioning PowerPoint documents in `.ppt` format. Requires `libreoffice`.

## 0.4.10

* Fixes `ElementMetadata` so that it's JSON serializable when the filename is a `Path` object.

## 0.4.9

* Added ingest modules and s3 connector, sample ingest script
* Default to `url=None` for `partition_pdf` and `partition_image`
* Add ability to skip English specific check by setting the `UNSTRUCTURED_LANGUAGE` env var to `""`.
* Document `Element` objects now track metadata

## 0.4.8

* Modified XML and HTML parsers not to load comments.

## 0.4.7

* Added the ability to pull an HTML document from a url in `partition_html`.
* Added the the ability to get file summary info from lists of filenames and lists
  of file contents.
* Added optional page break to `partition` for `.pptx`, `.pdf`, images, and `.html` files.
* Added `to_dict` method to document elements.
* Include more unicode quotes in `replace_unicode_quotes`.

## 0.4.6

* Loosen the default cap threshold to `0.5`.
* Add a `UNSTRUCTURED_NARRATIVE_TEXT_CAP_THRESHOLD` environment variable for controlling
  the cap ratio threshold.
* Unknown text elements are identified as `Text` for HTML and plain text documents.
* `Body Text` styles no longer default to `NarrativeText` for Word documents. The style information
  is insufficient to determine that the text is narrative.
* Upper cased text is lower cased before checking for verbs. This helps avoid some missed verbs.
* Adds an `Address` element for capturing elements that only contain an address.
* Suppress the `UserWarning` when detectron is called.
* Checks that titles and narrative test have at least one English word.
* Checks that titles and narrative text are at least 50% alpha characters.
* Restricts titles to a maximum word length. Adds a `UNSTRUCTURED_TITLE_MAX_WORD_LENGTH`
  environment variable for controlling the max number of words in a title.
* Updated `partition_pptx` to order the elements on the page

## 0.4.4

* Updated `partition_pdf` and `partition_image` to return `unstructured` `Element` objects
* Fixed the healthcheck url path when partitioning images and PDFs via API
* Adds an optional `coordinates` attribute to document objects
* Adds `FigureCaption` and `CheckBox` document elements
* Added ability to split lists detected in `LayoutElement` objects
* Adds `partition_pptx` for partitioning PowerPoint documents
* LayoutParser models now download from HugginfaceHub instead of DropBox
* Fixed file type detection for XML and HTML files on Amazone Linux

## 0.4.3

* Adds `requests` as a base dependency
* Fix in `exceeds_cap_ratio` so the function doesn't break with empty text
* Fix bug in `_parse_received_data`.
* Update `detect_filetype` to properly handle `.doc`, `.xls`, and `.ppt`.

## 0.4.2

* Added `partition_image` to process documents in an image format.
* Fixed utf-8 encoding error in `partition_email` with attachments for `text/html`

## 0.4.1

* Added support for text files in the `partition` function
* Pinned `opencv-python` for easier installation on Linux

## 0.4.0

* Added generic `partition` brick that detects the file type and routes a file to the appropriate
  partitioning brick.
* Added a file type detection module.
* Updated `partition_html` and `partition_eml` to support file-like objects in 'rb' mode.
* Cleaning brick for removing ordered bullets `clean_ordered_bullets`.
* Extract brick method for ordered bullets `extract_ordered_bullets`.
* Test for `clean_ordered_bullets`.
* Test for `extract_ordered_bullets`.
* Added `partition_docx` for pre-processing Word Documents.
* Added new REGEX patterns to extract email header information
* Added new functions to extract header information `parse_received_data` and `partition_header`
* Added new function to parse plain text files `partition_text`
* Added new cleaners functions `extract_ip_address`, `extract_ip_address_name`, `extract_mapi_id`, `extract_datetimetz`
* Add new `Image` element and function to find embedded images `find_embedded_images`
* Added `get_directory_file_info` for summarizing information about source documents

## 0.3.5

* Add support for local inference
* Add new pattern to recognize plain text dash bullets
* Add test for bullet patterns
* Fix for `partition_html` that allows for processing `div` tags that have both text and child
  elements
* Add ability to extract document metadata from `.docx`, `.xlsx`, and `.jpg` files.
* Helper functions for identifying and extracting phone numbers
* Add new function `extract_attachment_info` that extracts and decodes the attachment
of an email.
* Staging brick to convert a list of `Element`s to a `pandas` dataframe.
* Add plain text functionality to `partition_email`

## 0.3.4

* Python-3.7 compat

## 0.3.3

* Removes BasicConfig from logger configuration
* Adds the `partition_email` partitioning brick
* Adds the `replace_mime_encodings` cleaning bricks
* Small fix to HTML parsing related to processing list items with sub-tags
* Add `EmailElement` data structure to store email documents

## 0.3.2

* Added `translate_text` brick for translating text between languages
* Add an `apply` method to make it easier to apply cleaners to elements

## 0.3.1

* Added \_\_init.py\_\_ to `partition`

## 0.3.0

* Implement staging brick for Argilla. Converts lists of `Text` elements to `argilla` dataset classes.
* Removing the local PDF parsing code and any dependencies and tests.
* Reorganizes the staging bricks in the unstructured.partition module
* Allow entities to be passed into the Datasaur staging brick
* Added HTML escapes to the `replace_unicode_quotes` brick
* Fix bad responses in partition_pdf to raise ValueError
* Adds `partition_html` for partitioning HTML documents.

## 0.2.6

* Small change to how \_read is placed within the inheritance structure since it doesn't really apply to pdf
* Add partitioning brick for calling the document image analysis API

## 0.2.5

* Update python requirement to >=3.7

## 0.2.4

* Add alternative way of importing `Final` to support google colab

## 0.2.3

* Add cleaning bricks for removing prefixes and postfixes
* Add cleaning bricks for extracting text before and after a pattern

## 0.2.2

* Add staging brick for Datasaur

## 0.2.1

* Added brick to convert an ISD dictionary to a list of elements
* Update `PDFDocument` to use the `from_file` method
* Added staging brick for CSV format for ISD (Initial Structured Data) format.
* Added staging brick for separating text into attention window size chunks for `transformers`.
* Added staging brick for LabelBox.
* Added ability to upload LabelStudio predictions
* Added utility function for JSONL reading and writing
* Added staging brick for CSV format for Prodigy
* Added staging brick for Prodigy
* Added ability to upload LabelStudio annotations
* Added text_field and id_field to stage_for_label_studio signature

## 0.2.0

* Initial release of unstructured<|MERGE_RESOLUTION|>--- conflicted
+++ resolved
@@ -1,26 +1,17 @@
-<<<<<<< HEAD
-## 0.8.1-dev0
-
-### Enhancements
- 
+## 0.8.2-dev0
+
+### Enhancements
+
 * set the file's current position to the beginning after reading the file in `convert_to_bytes`
-=======
-## 0.8.2-dev0
-
-### Enhancements
->>>>>>> 9b830693
-
-### Features
-
-### Fixes
-
-<<<<<<< HEAD
+
+### Features
+
+### Fixes
+
 * Add functionality to write images to computer storage temporarily instead of keeping them in memory for `ocr_only` strategy 
 * Add functionality to convert a PDF in small chunks of pages at a time for `ocr_only` strategy
-=======
 * Adds `.txt`, `.text`, and `.tab` to list of extensions to check if file
   has a `text/plain` MIME type.
->>>>>>> 9b830693
 
 ## 0.8.1
 
