--- conflicted
+++ resolved
@@ -20,11 +20,8 @@
 ### Enhancements
 
 * **Duplicate CLI param check** Given that many of the options associated with the `Click` based cli ingest commands are added dynamically from a number of configs, a check was incorporated to make sure there were no duplicate entries to prevent new configs from overwriting already added options.
-<<<<<<< HEAD
 * **Remove pdfminer elements from inside tables** Previously, when using `hi_res` some elements where extracted using pdfminer too, so we removed pdfminer from the tables pipeline to avoid duplicated elements. 
-=======
 * **Ingest CLI refactor for better code reuse** Much of the ingest cli code can be templated and was a copy-paste across files, adding potential risk. Code was refactored to use a base class which had much of the shared code templated.
->>>>>>> 01a0e003
 
 ### Features
 
