--- conflicted
+++ resolved
@@ -1,8 +1,14 @@
-<<<<<<< HEAD
-## 0.10.9-dev4
-=======
+## 0.10.10-dev0
+
+### Enhancements
+
+* Serialize IngestDocs to JSON when passing to subprocesses
+
+### Features
+  
+### Fixes
+
 ## 0.10.9
->>>>>>> e4535d29
 
 ### Enhancements
 
