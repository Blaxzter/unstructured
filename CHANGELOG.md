## 0.10.17-dev6

### Enhancements

* **Adds data source properties to SharePoint, Outlook, Onedrive, Reddit, and Slack connectors** These properties (date_created, date_modified, version, source_url, record_locator) are written to element metadata during ingest, mapping elements to information about the document source from which they derive. This functionality enables downstream applications to reveal source document applications, e.g. a link to a GDrive doc, Salesforce record, etc.
* **Add functionality to save embedded images in PDF's separately as images** This allows users to save embedded images in PDF's separately as images, given some directory path. The saved image path is written to the metadata for the Image element. Downstream applications may benefit by providing users with image links from relevant "hits."
<<<<<<< HEAD
* **Deduplicate nested elements to reduce noise in partition pdf or image results** Using `unstructured-inference==0.6.1`, which adds post processing steps to remove nested elements to reduce noise in the end results.
* **Use `yolox_quantized` as default element detection model to improve table detection recall** `yolox_quantized` detects more diverse types of elements than current default `detectron` model and it improves the recall of table element detection. As part of the switch the element type `Section-header` is now mapped to `Title` so that `yolox` detected elements reproduces the same category types as `detectron` after mapping.
=======
* **Azure Cognite Search destination connector** New Azure Cognitive Search destination connector added to ingest CLI.  Users may now use `unstructured-ingest` to write partitioned data from over 20 data sources (so far) to an Azure Cognitive Search index.
>>>>>>> bd49cfba

### Features

* **Adds the embedding module to be able to embed Elements** Problem: Many NLP applications require the ability to represent parts of documents in a semantic way. Until now, Unstructured did not have text embedding ability within the core library. Feature: This embedding module is able to track embeddings related data with a class, embed a list of elements, and return an updated list of Elements with the *embeddings* property. The module is also able to embed query strings. Importance: Ability to embed documents or parts of documents will enable users to make use of these semantic representations in different NLP applications, such as search, retrieval, and retrieval augmented generation.
* **Adds the ability to set parameters for `unstructured-inference` models via environment variables** Problem: model parameters for `unstructured-inference` models, like table transformer, usually require tuning to obtain optimum performance. But changing the parameters would require changing the `unstructured-inference` package until now. Feature: `unstructured-inference>=0.6.0` introduces a `inference_config` object which parameters that can be override by environment variables. Importance: Ability to adjust key inference parameters easily so that the partition results are optimum for the use case.

### Fixes

* **Fixes a metadata source serialization bug** Problem: In unstructured elements, when loading an elements json file from the disk, the data_source attribute is assumed to be an instance of DataSourceMetadata and the code acts based on that. However the loader did not satisfy the assumption, and loaded it as a dict instead, causing an error. Fix: Added necessary code block to initialize a DataSourceMetadata object, also refactored DataSourceMetadata.from_dict() method to remove redundant code. Importance: Crucial to be able to load elements (which have data_source fields) from json files.
* **Fixes issue where unstructured-inference was not getting updated** Problem: unstructured-inference was not getting upgraded to the version to match unstructured release when doing a pip install.  Solution: using `pip install unstructured[all-docs]` it will now upgrade both unstructured and unstructured-inference. Importance: This will ensure that the inference library is always in sync with the unstructured library, otherwise users will be using outdated libraries which will likely lead to unintended behavior.
* **Fixes SharePoint connector failures if any document has an unsupported filetype** Problem: Currently the entire connector ingest run fails if a single IngestDoc has an unsupported filetype. This is because a ValueError is raised in the IngestDoc's `__post_init__`. Fix: Adds a try/catch when the IngestConnector runs get_ingest_docs such that the error is logged but all processable documents->IngestDocs are still instantiated and returned. Importance: Allows users to ingest SharePoint content even when some files with unsupported filetypes exist there.

* **Fix badly initialized Formula** Problem: YoloX contain new types of elements, when loading a document that contain formulas a new element of that class
should be generated, however the Formula class inherits from Element instead of Text. After this change the element is correctly created with the correct class 
allowing the document to be loaded. Fix: Change parent class for Formula to Text. Importance: Crucial to be able to load documents that contain formulas.

## 0.10.16

### Enhancements

* **Adds data source properties to Airtable, Confluence, Discord, Elasticsearch, Google Drive, and Wikipedia connectors** These properties (date_created, date_modified, version, source_url, record_locator) are written to element metadata during ingest, mapping elements to information about the document source from which they derive. This functionality enables downstream applications to reveal source document applications, e.g. a link to a GDrive doc, Salesforce record, etc.
* **DOCX partitioner refactored in preparation for enhancement.** Behavior should be unchanged except in multi-section documents containing different headers/footers for different sections. These will now emit all distinct headers and footers encountered instead of just those for the last section.
* **Add a function to map between Tesseract and standard language codes.** This allows users to input language information to the `languages` param in any Tesseract-supported langcode or any ISO 639 standard language code.

### Features

### Fixes

* ***Fixes an issue that caused a partition error for some PDF's.** Fixes GH Issue 1460 by bypassing a coordinate check if an element has invalid coordinates.

## 0.10.15

### Enhancements

* **Support for better element categories from the next-generation image-to-text model ("chipper").** Previously, not all of the classifications from Chipper were being mapped to proper `unstructured` element categories so the consumer of the library would see many `UncategorizedText` elements. This fixes the issue, improving the granularity of the element categories outputs for better downstream processing and chunking. The mapping update is:
  * "Threading": `NarrativeText`
  * "Form": `NarrativeText`
  * "Field-Name": `Title`
  * "Value": `NarrativeText`
  * "Link": `NarrativeText`
  * "Headline": `Title` (with `category_depth=1`)
  * "Subheadline": `Title` (with `category_depth=2`)
  * "Abstract": `NarrativeText`
* **Better ListItem grouping for PDF's (fast strategy).** The `partition_pdf` with `fast` strategy previously broke down some numbered list item lines as separate elements. This enhancement leverages the x,y coordinates and bbox sizes to help decide whether the following chunk of text is a continuation of the immediate previous detected ListItem element or not, and not detect it as its own non-ListItem element.
* **Fall back to text-based classification for uncategorized Layout elements for Images and PDF's**. Improves element classification by running existing text-based rules on previously `UncategorizedText` elements.
* **Adds table partitioning for Partitioning for many doc types including: .html, .epub., .md, .rst, .odt, and .msg.** At the core of this change is the .html partition functionality, which is leveraged by the other effected doc types. This impacts many scenarios where `Table` Elements are now propery extracted.
* **Create and add `add_chunking_strategy` decorator to partition functions.** Previously, users were responsible for their own chunking after partitioning elements, often required for downstream applications. Now, individual elements may be combined into right-sized chunks where min and max character size may be specified if `chunking_strategy=by_title`. Relevant elements are grouped together for better downstream results. This enables users immediately use partitioned results effectively in downstream applications (e.g. RAG architecture apps) without any additional post-processing.
* **Adds `languages` as an input parameter and marks `ocr_languages` kwarg for deprecation in pdf, image, and auto partitioning functions.** Previously, language information was only being used for Tesseract OCR for image-based documents and was in a Tesseract specific string format, but by refactoring into a list of standard language codes independent of Tesseract, the `unstructured` library will better support `languages` for other non-image pipelines and/or support for other OCR engines.
* **Removes `UNSTRUCTURED_LANGUAGE` env var usage and replaces `language` with `languages` as an input parameter to unstructured-partition-text_type functions.** The previous parameter/input setup was not user-friendly or scalable to the variety of elements being processed. By refactoring the inputted language information into a list of standard language codes, we can support future applications of the element language such as detection, metadata, and multi-language elements. Now, to skip English specific checks, set the `languages` parameter to any non-English language(s).
* **Adds `xlsx` and `xls` filetype extensions to the `skip_infer_table_types` default list in `partition`.** By adding these file types to the input parameter these files should not go through table extraction. Users can still specify if they would like to extract tables from these filetypes, but will have to set the `skip_infer_table_types` to exclude the desired filetype extension. This avoids mis-representing complex spreadsheets where there may be multiple sub-tables and other content.
* **Better debug output related to sentence counting internals**. Clarify message when sentence is not counted toward sentence count because there aren't enough words, relevant for developers focused on `unstructured`s NLP internals.
* **Faster ocr_only speed for partitioning PDF and images.** Use `unstructured_pytesseract.run_and_get_multiple_output` function to reduce the number of calls to `tesseract` by half when partitioning pdf or image with `tesseract`
* **Adds data source properties to fsspec connectors** These properties (date_created, date_modified, version, source_url, record_locator) are written to element metadata during ingest, mapping elements to information about the document source from which they derive. This functionality enables downstream applications to reveal source document applications, e.g. a link to a GDrive doc, Salesforce record, etc.
* **Add delta table destination connector** New delta table destination connector added to ingest CLI.  Users may now use `unstructured-ingest` to write partitioned data from over 20 data sources (so far) to a Delta Table.
* **Rename to Source and Destination Connectors in the Documentation.** Maintain naming consistency between Connectors codebase and documentation with the first addition to a destination connector.
* **Non-HTML text files now return unstructured-elements as opposed to HTML-elements.** Previously the text based files that went through `partition_html` would return HTML-elements but now we preserve the format from the input using `source_format` argument in the partition call.
* **Adds `PaddleOCR` as an optional alternative to `Tesseract`** for OCR in processing of PDF or Image files, it is installable via the `makefile` command `install-paddleocr`. For experimental purposes only.
* **Bump unstructured-inference** to 0.5.28. This version bump markedly improves the output of table data, rendered as `metadata.text_as_html` in an element. These changes include:
  * add env variable `ENTIRE_PAGE_OCR` to specify using paddle or tesseract on entire page OCR
  * table structure detection now pads the input image by 25 pixels in all 4 directions to improve its recall (0.5.27)
  * support paddle with both cpu and gpu and assume it is pre-installed (0.5.26)
  * fix a bug where `cells_to_html` doesn't handle cells spanning multiple rows properly (0.5.25)
  * remove `cv2` preprocessing step before OCR step in table transformer (0.5.24)

### Features

* **Adds element metadata via `category_depth` with default value None**.
  * This additional metadata is useful for vectordb/LLM, chunking strategies, and retrieval applications.
* **Adds a naive hierarchy for elements via a `parent_id` on the element's metadata**
  * Users will now have more metadata for implementing vectordb/LLM chunking strategies. For example, text elements could be queried by their preceding title element.
  * Title elements created from HTML headings will properly nest

### Fixes

* **`add_pytesseract_bboxes_to_elements` no longer returns `nan` values**. The function logic is now broken into new methods
  `_get_element_box` and `convert_multiple_coordinates_to_new_system`
* **Selecting a different model wasn't being respected when calling `partition_image`.** Problem: `partition_pdf` allows for passing a `model_name` parameter. Given the similarity between the image and PDF pipelines, the expected behavior is that `partition_image` should support the same parameter, but `partition_image` was unintentionally not passing along its `kwargs`. This was corrected by adding the kwargs to the downstream call.
* **Fixes a chunking issue via dropping the field "coordinates".** Problem: chunk_by_title function was chunking each element to its own individual chunk while it needed to group elements into a fewer number of chunks. We've discovered that this happens due to a metadata matching logic in chunk_by_title function, and discovered that elements with different metadata can't be put into the same chunk. At the same time, any element with "coordinates" essentially had different metadata than other elements, due each element locating in different places and having different coordinates. Fix: That is why we have included the key "coordinates" inside a list of excluded metadata keys, while doing this "metadata_matches" comparision. Importance: This change is crucial to be able to chunk by title for documents which include "coordinates" metadata in their elements.

## 0.10.14

### Enhancements

* Update all connectors to use new downstream architecture
  * New click type added to parse comma-delimited string inputs
  * Some CLI options renamed

### Features

### Fixes

## 0.10.13

### Enhancements

* Updated documentation: Added back support doc types for partitioning, more Python codes in the API page,  RAG definition, and use case.
* Updated Hi-Res Metadata: PDFs and Images using Hi-Res strategy now have layout model class probabilities added ot metadata.
* Updated the `_detect_filetype_from_octet_stream()` function to use libmagic to infer the content type of file when it is not a zip file.
* Tesseract minor version bump to 5.3.2

### Features

* Add Jira Connector to be able to pull issues from a Jira organization
* Add `clean_ligatures` function to expand ligatures in text


### Fixes

* `partition_html` breaks on `<br>` elements.
* Ingest error handling to properly raise errors when wrapped
* GH issue 1361: fixes a sortig error that prevented some PDF's from being parsed
* Bump unstructured-inference
  * Brings back embedded images in PDF's (0.5.23)

## 0.10.12

### Enhancements

* Removed PIL pin as issue has been resolved upstream
* Bump unstructured-inference
  * Support for yolox_quantized layout detection model (0.5.20)
* YoloX element types added


### Features

* Add Salesforce Connector to be able to pull Account, Case, Campaign, EmailMessage, Lead

### Fixes


* Bump unstructured-inference
  * Avoid divide-by-zero errors swith `safe_division` (0.5.21)

## 0.10.11

### Enhancements

* Bump unstructured-inference
  * Combine entire-page OCR output with layout-detected elements, to ensure full coverage of the page (0.5.19)

### Features

* Add in ingest cli s3 writer

### Fixes

* Fix a bug where `xy-cut` sorting attemps to sort elements without valid coordinates; now xy cut sorting only works when **all** elements have valid coordinates

## 0.10.10

### Enhancements

* Adds `text` as an input parameter to `partition_xml`.
* `partition_xml` no longer runs through `partition_text`, avoiding incorrect splitting
  on carriage returns in the XML. Since `partition_xml` no longer calls `partition_text`,
  `min_partition` and `max_partition` are no longer supported in `partition_xml`.
* Bump `unstructured-inference==0.5.18`, change non-default detectron2 classification threshold
* Upgrade base image from rockylinux 8 to rockylinux 9
* Serialize IngestDocs to JSON when passing to subprocesses

### Features

### Fixes

- Fix a bug where mismatched `elements` and `bboxes` are passed into `add_pytesseract_bbox_to_elements`

## 0.10.9

### Enhancements

* Fix `test_json` to handle only non-extra dependencies file types (plain-text)

### Features

* Adds `chunk_by_title` to break a document into sections based on the presence of `Title`
  elements.
* add new extraction function `extract_image_urls_from_html` to extract all img related URL from html text.

### Fixes

* Make cv2 dependency optional
* Edit `add_pytesseract_bbox_to_elements`'s (`ocr_only` strategy) `metadata.coordinates.points` return type to `Tuple` for consistency.
* Re-enable test-ingest-confluence-diff for ingest tests
* Fix syntax for ingest test check number of files

## 0.10.8

### Enhancements

* Release docker image that installs Python 3.10 rather than 3.8

### Features

### Fixes

## 0.10.7

### Enhancements

### Features

### Fixes

* Remove overly aggressive ListItem chunking for images and PDF's which typically resulted in inchorent elements.

## 0.10.6

### Enhancements

* Enable `partition_email` and `partition_msg` to detect if an email is PGP encryped. If
  and email is PGP encryped, the functions will return an empy list of elements and
  emit a warning about the encrypted content.
* Add threaded Slack conversations into Slack connector output
* Add functionality to sort elements using `xy-cut` sorting approach in `partition_pdf` for `hi_res` and `fast` strategies
* Bump unstructured-inference
  * Set OMP_THREAD_LIMIT to 1 if not set for better tesseract perf (0.5.17)

### Features

* Extract coordinates from PDFs and images when using OCR only strategy and add to metadata

### Fixes

* Update `partition_html` to respect the order of `<pre>` tags.
* Fix bug in `partition_pdf_or_image` where two partitions were called if `strategy == "ocr_only"`.
* Bump unstructured-inference
  * Fix issue where temporary files were being left behind (0.5.16)
* Adds deprecation warning for the `file_filename` kwarg to `partition`, `partition_via_api`,
  and `partition_multiple_via_api`.
* Fix documentation build workflow by pinning dependencies

## 0.10.5

### Enhancements

* Create new CI Pipelines
  - Checking text, xml, email, and html doc tests against the library installed without extras
  - Checking each library extra against their respective tests
* `partition` raises an error and tells the user to install the appropriate extra if a filetype
  is detected that is missing dependencies.
* Add custom errors to ingest
* Bump `unstructured-ingest==0.5.15`
  - Handle an uncaught TesseractError (0.5.15)
  - Add TIFF test file and TIFF filetype to `test_from_image_file` in `test_layout` (0.5.14)
* Use `entire_page` ocr mode for pdfs and images
* Add notes on extra installs to docs
* Adds ability to reuse connections per process in unstructured-ingest

### Features
* Add delta table connector

### Fixes

## 0.10.4
* Pass ocr_mode in partition_pdf and set the default back to individual pages for now
* Add diagrams and descriptions for ingest design in the ingest README

### Features
* Supports multipage TIFF image partitioning

### Fixes

## 0.10.2

### Enhancements
* Bump unstructured-inference==0.5.13:
  - Fix extracted image elements being included in layout merge, addresses the issue
    where an entire-page image in a PDF was not passed to the layout model when using hi_res.

### Features

### Fixes

## 0.10.1

### Enhancements
* Bump unstructured-inference==0.5.12:
  - fix to avoid trace for certain PDF's (0.5.12)
  - better defaults for DPI for hi_res and  Chipper (0.5.11)
  - implement full-page OCR (0.5.10)

### Features

### Fixes

* Fix dead links in repository README (Quick Start > Install for local development, and Learn more > Batch Processing)
* Update document dependencies to include tesseract-lang for additional language support (required for tests to pass)

## 0.10.0

### Enhancements

* Add `include_header` kwarg to `partition_xlsx` and change default behavior to `True`
* Update the `links` and `emphasized_texts` metadata fields

### Features

### Fixes

## 0.9.3

### Enhancements

* Pinned dependency cleanup.
* Update `partition_csv` to always use `soupparser_fromstring` to parse `html text`
* Update `partition_tsv` to always use `soupparser_fromstring` to parse `html text`
* Add `metadata.section` to capture epub table of contents data
* Add `unique_element_ids` kwarg to partition functions. If `True`, will use a UUID
  for element IDs instead of a SHA-256 hash.
* Update `partition_xlsx` to always use `soupparser_fromstring` to parse `html text`
* Add functionality to switch `html` text parser based on whether the `html` text contains emoji
* Add functionality to check if a string contains any emoji characters
* Add CI tests around Notion

### Features

* Add Airtable Connector to be able to pull views/tables/bases from an Airtable organization

### Fixes

* fix pdf partition of list items being detected as titles in OCR only mode
* make notion module discoverable
* fix emails with `Content-Distribution: inline` and `Content-Distribution: attachment` with no filename
* Fix email attachment filenames which had `=` in the filename itself

## 0.9.2


### Enhancements

* Update table extraction section in API documentation to sync with change in Prod API
* Update Notion connector to extract to html
* Added UUID option for `element_id`
* Bump unstructured-inference==0.5.9:
  - better caching of models
  - another version of detectron2 available, though the default layout model is unchanged
* Added UUID option for element_id
* Added UUID option for element_id
* CI improvements to run ingest tests in parallel

### Features

* Adds Sharepoint connector.

### Fixes

* Bump unstructured-inference==0.5.9:
  - ignores Tesseract errors where no text is extracted for tiles that indeed, have no text

## 0.9.1

### Enhancements

* Adds --partition-pdf-infer-table-structure to unstructured-ingest.
* Enable `partition_html` to skip headers and footers with the `skip_headers_and_footers` flag.
* Update `partition_doc` and `partition_docx` to track emphasized texts in the output
* Adds post processing function `filter_element_types`
* Set the default strategy for partitioning images to `hi_res`
* Add page break parameter section in API documentation to sync with change in Prod API
* Update `partition_html` to track emphasized texts in the output
* Update `XMLDocument._read_xml` to create `<p>` tag element for the text enclosed in the `<pre>` tag
* Add parameter `include_tail_text` to `_construct_text` to enable (skip) tail text inclusion
* Add Notion connector

### Features

### Fixes

* Remove unused `_partition_via_api` function
* Fixed emoji bug in `partition_xlsx`.
* Pass `file_filename` metadata when partitioning file object
* Skip ingest test on missing Slack token
* Add Dropbox variables to CI environments
* Remove default encoding for ingest
* Adds new element type `EmailAddress` for recognising email address in the  text
* Simplifies `min_partition` logic; makes partitions falling below the `min_partition`
  less likely.
* Fix bug where ingest test check for number of files fails in smoke test
* Fix unstructured-ingest entrypoint failure

## 0.9.0

### Enhancements

* Dependencies are now split by document type, creating a slimmer base installation.

## 0.8.8

### Enhancements

### Features

### Fixes

* Rename "date" field to "last_modified"
* Adds Box connector

### Fixes

## 0.8.7

### Enhancements

* Put back useful function `split_by_paragraph`

### Features

### Fixes

* Fix argument order in NLTK download step

## 0.8.6

### Enhancements

### Features

### Fixes

* Remove debug print lines and non-functional code

## 0.8.5

### Enhancements

* Add parameter `skip_infer_table_types` to enable (skip) table extraction for other doc types
* Adds optional Unstructured API unit tests in CI
* Tracks last modified date for all document types.
* Add auto_paragraph_grouper to detect new-line and blank-line new paragraph for .txt files.
* refactor the ingest cli to better support expanding supported connectors

## 0.8.3

### Enhancements

### Features

### Fixes

* NLTK now only gets downloaded if necessary.
* Handling for empty tables in Word Documents and PowerPoints.

## 0.8.4

### Enhancements

* Additional tests and refactor of JSON detection.
* Update functionality to retrieve image metadata from a page for `document_to_element_list`
* Links are now tracked in `partition_html` output.
* Set the file's current position to the beginning after reading the file in `convert_to_bytes`
* Add `min_partition` kwarg to that combines elements below a specified threshold and modifies splitting of strings longer than max partition so words are not split.
* set the file's current position to the beginning after reading the file in `convert_to_bytes`
* Add slide notes to pptx
* Add `--encoding` directive to ingest
* Improve json detection by `detect_filetype`

### Features

* Adds Outlook connector
* Add support for dpi parameter in inference library
* Adds Onedrive connector.
* Add Confluence connector for ingest cli to pull the body text from all documents from all spaces in a confluence domain.

### Fixes

* Fixes issue with email partitioning where From field was being assigned the To field value.
* Use the `image_metadata` property of the `PageLayout` instance to get the page image info in the `document_to_element_list`
* Add functionality to write images to computer storage temporarily instead of keeping them in memory for `ocr_only` strategy
* Add functionality to convert a PDF in small chunks of pages at a time for `ocr_only` strategy
* Adds `.txt`, `.text`, and `.tab` to list of extensions to check if file
  has a `text/plain` MIME type.
* Enables filters to be passed to `partition_doc` so it doesn't error with LibreOffice7.
* Removed old error message that's superseded by `requires_dependencies`.
* Removes using `hi_res` as the default strategy value for `partition_via_api` and `partition_multiple_via_api`

## 0.8.1

### Enhancements

* Add support for Python 3.11

### Features

### Fixes

* Fixed `auto` strategy detected scanned document as having extractable text and using `fast` strategy, resulting in no output.
* Fix list detection in MS Word documents.
* Don't instantiate an element with a coordinate system when there isn't a way to get its location data.

## 0.8.0

### Enhancements

* Allow model used for hi res pdf partition strategy to be chosen when called.
* Updated inference package

### Features

* Add `metadata_filename` parameter across all partition functions

### Fixes

* Update to ensure `convert_to_datafame` grabs all of the metadata fields.
* Adjust encoding recognition threshold value in `detect_file_encoding`
* Fix KeyError when `isd_to_elements` doesn't find a type
* Fix `_output_filename` for local connector, allowing single files to be written correctly to the disk

* Fix for cases where an invalid encoding is extracted from an email header.

### BREAKING CHANGES

* Information about an element's location is no longer returned as top-level attributes of an element. Instead, it is returned in the `coordinates` attribute of the element's metadata.

## 0.7.12

### Enhancements

* Adds `include_metadata` kwarg to `partition_doc`, `partition_docx`, `partition_email`, `partition_epub`, `partition_json`, `partition_msg`, `partition_odt`, `partition_org`, `partition_pdf`, `partition_ppt`, `partition_pptx`, `partition_rst`, and `partition_rtf`
### Features

* Add Elasticsearch connector for ingest cli to pull specific fields from all documents in an index.
* Adds Dropbox connector

### Fixes

* Fix tests that call unstructured-api by passing through an api-key
* Fixed page breaks being given (incorrect) page numbers
* Fix skipping download on ingest when a source document exists locally

## 0.7.11

### Enhancements

* More deterministic element ordering when using `hi_res` PDF parsing strategy (from unstructured-inference bump to 0.5.4)
* Make large model available (from unstructured-inference bump to 0.5.3)
* Combine inferred elements with extracted elements (from unstructured-inference bump to 0.5.2)
* `partition_email` and `partition_msg` will now process attachments if `process_attachments=True`
  and a attachment partitioning functions is passed through with `attachment_partitioner=partition`.

### Features

### Fixes

* Fix tests that call unstructured-api by passing through an api-key
* Fixed page breaks being given (incorrect) page numbers
* Fix skipping download on ingest when a source document exists locally

## 0.7.10

### Enhancements

* Adds a `max_partition` parameter to `partition_text`, `partition_pdf`, `partition_email`,
  `partition_msg` and `partition_xml` that sets a limit for the size of an individual
  document elements. Defaults to `1500` for everything except `partition_xml`, which has
  a default value of `None`.
* DRY connector refactor

### Features

* `hi_res` model for pdfs and images is selectable via environment variable.

### Fixes

* CSV check now ignores escaped commas.
* Fix for filetype exploration util when file content does not have a comma.
* Adds negative lookahead to bullet pattern to avoid detecting plain text line
  breaks like `-------` as list items.
* Fix pre tag parsing for `partition_html`
* Fix lookup error for annotated Arabic and Hebrew encodings

## 0.7.9

### Enhancements

* Improvements to string check for leafs in `partition_xml`.
* Adds --partition-ocr-languages to unstructured-ingest.

### Features

* Adds `partition_org` for processed Org Mode documents.

### Fixes

## 0.7.8

### Enhancements

### Features

* Adds Google Cloud Service connector

### Fixes

* Updates the `parse_email` for `partition_eml` so that `unstructured-api` passes the smoke tests
* `partition_email` now works if there is no message content
* Updates the `"fast"` strategy for `partition_pdf` so that it's able to recursively
* Adds recursive functionality to all fsspec connectors
* Adds generic --recursive ingest flag

## 0.7.7

### Enhancements

* Adds functionality to replace the `MIME` encodings for `eml` files with one of the common encodings if a `unicode` error occurs
* Adds missed file-like object handling in `detect_file_encoding`
* Adds functionality to extract charset info from `eml` files

### Features

* Added coordinate system class to track coordinate types and convert to different coordinate

### Fixes

* Adds an `html_assemble_articles` kwarg to `partition_html` to enable users to capture
  control whether content outside of `<article>` tags is captured when
  `<article>` tags are present.
* Check for the `xml` attribute on `element` before looking for pagebreaks in `partition_docx`.

## 0.7.6

### Enhancements

* Convert fast startegy to ocr_only for images
* Adds support for page numbers in `.docx` and `.doc` when user or renderer
  created page breaks are present.
* Adds retry logic for the unstructured-ingest Biomed connector

### Features

* Provides users with the ability to extract additional metadata via regex.
* Updates `partition_docx` to include headers and footers in the output.
* Create `partition_tsv` and associated tests. Make additional changes to `detect_filetype`.

### Fixes

* Remove fake api key in test `partition_via_api` since we now require valid/empty api keys
* Page number defaults to `None` instead of `1` when page number is not present in the metadata.
  A page number of `None` indicates that page numbers are not being tracked for the document
  or that page numbers do not apply to the element in question..
* Fixes an issue with some pptx files. Assume pptx shapes are found in top left position of slide
  in case the shape.top and shape.left attributes are `None`.

## 0.7.5

### Enhancements

* Adds functionality to sort elements in `partition_pdf` for `fast` strategy
* Adds ingest tests with `--fast` strategy on PDF documents
* Adds --api-key to unstructured-ingest

### Features

* Adds `partition_rst` for processed ReStructured Text documents.

### Fixes

* Adds handling for emails that do not have a datetime to extract.
* Adds pdf2image package as core requirement of unstructured (with no extras)

## 0.7.4

### Enhancements

* Allows passing kwargs to request data field for `partition_via_api` and `partition_multiple_via_api`
* Enable MIME type detection if libmagic is not available
* Adds handling for empty files in `detect_filetype` and `partition`.

### Features

### Fixes

* Reslove `grpcio` import issue on `weaviate.schema.validate_schema` for python 3.9 and 3.10
* Remove building `detectron2` from source in Dockerfile

## 0.7.3

### Enhancements

* Update IngestDoc abstractions and add data source metadata in ElementMetadata

### Features

### Fixes

* Pass `strategy` parameter down from `partition` for `partition_image`
* Filetype detection if a CSV has a `text/plain` MIME type
* `convert_office_doc` no longers prints file conversion info messages to stdout.
* `partition_via_api` reflects the actual filetype for the file processed in the API.

## 0.7.2

### Enhancements

* Adds an optional encoding kwarg to `elements_to_json` and `elements_from_json`
* Bump version of base image to use new stable version of tesseract

### Features

### Fixes

* Update the `read_txt_file` utility function to keep using `spooled_to_bytes_io_if_needed` for xml
* Add functionality to the `read_txt_file` utility function to handle file-like object from URL
* Remove the unused parameter `encoding` from `partition_pdf`
* Change auto.py to have a `None` default for encoding
* Add functionality to try other common encodings for html and xml files if an error related to the encoding is raised and the user has not specified an encoding.
* Adds benchmark test with test docs in example-docs
* Re-enable test_upload_label_studio_data_with_sdk
* File detection now detects code files as plain text
* Adds `tabulate` explicitly to dependencies
* Fixes an issue in `metadata.page_number` of pptx files
* Adds showing help if no parameters passed

## 0.7.1

### Enhancements

### Features

* Add `stage_for_weaviate` to stage `unstructured` outputs for upload to Weaviate, along with
  a helper function for defining a class to use in Weaviate schemas.
* Builds from Unstructured base image, built off of Rocky Linux 8.7, this resolves almost all CVE's in the image.

### Fixes

## 0.7.0

### Enhancements

* Installing `detectron2` from source is no longer required when using the `local-inference` extra.
* Updates `.pptx` parsing to include text in tables.

### Features

### Fixes

* Fixes an issue in `_add_element_metadata` that caused all elements to have `page_number=1`
  in the element metadata.
* Adds `.log` as a file extension for TXT files.
* Adds functionality to try other common encodings for email (`.eml`) files if an error related to the encoding is raised and the user has not specified an encoding.
* Allow passed encoding to be used in the `replace_mime_encodings`
* Fixes page metadata for `partition_html` when `include_metadata=False`
* A `ValueError` now raises if `file_filename` is not specified when you use `partition_via_api`
  with a file-like object.

## 0.6.11

### Enhancements

* Supports epub tests since pandoc is updated in base image

### Features


### Fixes


## 0.6.10

### Enhancements

* XLS support from auto partition

### Features

### Fixes

## 0.6.9

### Enhancements

* fast strategy for pdf now keeps element bounding box data
* setup.py refactor

### Features

### Fixes

* Adds functionality to try other common encodings if an error related to the encoding is raised and the user has not specified an encoding.
* Adds additional MIME types for CSV

## 0.6.8

### Enhancements

### Features

* Add `partition_csv` for CSV files.

### Fixes

## 0.6.7

### Enhancements

* Deprecate `--s3-url` in favor of `--remote-url` in CLI
* Refactor out non-connector-specific config variables
* Add `file_directory` to metadata
* Add `page_name` to metadata. Currently used for the sheet name in XLSX documents.
* Added a `--partition-strategy` parameter to unstructured-ingest so that users can specify
  partition strategy in CLI. For example, `--partition-strategy fast`.
* Added metadata for filetype.
* Add Discord connector to pull messages from a list of channels
* Refactor `unstructured/file-utils/filetype.py` to better utilise hashmap to return mime type.
* Add local declaration of DOCX_MIME_TYPES and XLSX_MIME_TYPES for `test_filetype.py`.

### Features

* Add `partition_xml` for XML files.
* Add `partition_xlsx` for Microsoft Excel documents.

### Fixes

* Supports `hml` filetype for partition as a variation of html filetype.
* Makes `pytesseract` a function level import in `partition_pdf` so you can use the `"fast"`
  or `"hi_res"` strategies if `pytesseract` is not installed. Also adds the
  `required_dependencies` decorator for the `"hi_res"` and `"ocr_only"` strategies.
* Fix to ensure `filename` is tracked in metadata for `docx` tables.

## 0.6.6

### Enhancements

* Adds an `"auto"` strategy that chooses the partitioning strategy based on document
  characteristics and function kwargs. This is the new default strategy for `partition_pdf`
  and `partition_image`. Users can maintain existing behavior by explicitly setting
  `strategy="hi_res"`.
* Added an additional trace logger for NLP debugging.
* Add `get_date` method to `ElementMetadata` for converting the datestring to a `datetime` object.
* Cleanup the `filename` attribute on `ElementMetadata` to remove the full filepath.

### Features

* Added table reading as html with URL parsing to `partition_docx` in docx
* Added metadata field for text_as_html for docx files

### Fixes

* `fileutils/file_type` check json and eml decode ignore error
* `partition_email` was updated to more flexibly handle deviations from the RFC-2822 standard.
  The time in the metadata returns `None` if the time does not match RFC-2822 at all.
* Include all metadata fields when converting to dataframe or CSV

## 0.6.5

### Enhancements

* Added support for SpooledTemporaryFile file argument.

### Features

### Fixes


## 0.6.4

### Enhancements

* Added an "ocr_only" strategy for `partition_pdf`. Refactored the strategy decision
  logic into its own module.

### Features

### Fixes

## 0.6.3

### Enhancements

* Add an "ocr_only" strategy for `partition_image`.

### Features

* Added `partition_multiple_via_api` for partitioning multiple documents in a single REST
  API call.
* Added `stage_for_baseplate` function to prepare outputs for ingestion into Baseplate.
* Added `partition_odt` for processing Open Office documents.

### Fixes

* Updates the grouping logic in the `partition_pdf` fast strategy to group together text
  in the same bounding box.

## 0.6.2

### Enhancements

* Added logic to `partition_pdf` for detecting copy protected PDFs and falling back
  to the hi res strategy when necessary.


### Features

* Add `partition_via_api` for partitioning documents through the hosted API.

### Fixes

* Fix how `exceeds_cap_ratio` handles empty (returns `True` instead of `False`)
* Updates `detect_filetype` to properly detect JSONs when the MIME type is `text/plain`.

## 0.6.1

### Enhancements

* Updated the table extraction parameter name to be more descriptive

### Features

### Fixes

## 0.6.0

### Enhancements

* Adds an `ssl_verify` kwarg to `partition` and `partition_html` to enable turning off
  SSL verification for HTTP requests. SSL verification is on by default.
* Allows users to pass in ocr language to `partition_pdf` and `partition_image` through
  the `ocr_language` kwarg. `ocr_language` corresponds to the code for the language pack
  in Tesseract. You will need to install the relevant Tesseract language pack to use a
  given language.

### Features

* Table extraction is now possible for pdfs from `partition` and `partition_pdf`.
* Adds support for extracting attachments from `.msg` files

### Fixes

* Adds an `ssl_verify` kwarg to `partition` and `partition_html` to enable turning off
  SSL verification for HTTP requests. SSL verification is on by default.

## 0.5.13

### Enhancements

* Allow headers to be passed into `partition` when `url` is used.

### Features

* `bytes_string_to_string` cleaning brick for bytes string output.

### Fixes

* Fixed typo in call to `exactly_one` in `partition_json`
* unstructured-documents encode xml string if document_tree is `None` in `_read_xml`.
* Update to `_read_xml` so that Markdown files with embedded HTML process correctly.
* Fallback to "fast" strategy only emits a warning if the user specifies the "hi_res" strategy.
* unstructured-partition-text_type exceeds_cap_ratio fix returns and how capitalization ratios are calculated
* `partition_pdf` and `partition_text` group broken paragraphs to avoid fragmented `NarrativeText` elements.
* .json files resolved as "application/json" on centos7 (or other installs with older libmagic libs)

## 0.5.12

### Enhancements

* Add OS mimetypes DB to docker image, mainly for unstructured-api compat.
* Use the image registry as a cache when building Docker images.
* Adds the ability for `partition_text` to group together broken paragraphs.
* Added method to utils to allow date time format validation

### Features
* Add Slack connector to pull messages for a specific channel

* Add --partition-by-api parameter to unstructured-ingest
* Added `partition_rtf` for processing rich text files.
* `partition` now accepts a `url` kwarg in addition to `file` and `filename`.

### Fixes

* Allow encoding to be passed into `replace_mime_encodings`.
* unstructured-ingest connector-specific dependencies are imported on demand.
* unstructured-ingest --flatten-metadata supported for local connector.
* unstructured-ingest fix runtime error when using --metadata-include.

## 0.5.11

### Enhancements

### Features

### Fixes

* Guard against null style attribute in docx document elements
* Update HTML encoding to better support foreign language characters

## 0.5.10

### Enhancements

* Updated inference package
* Add sender, recipient, date, and subject to element metadata for emails

### Features

* Added `--download-only` parameter to `unstructured-ingest`

### Fixes

* FileNotFound error when filename is provided but file is not on disk

## 0.5.9

### Enhancements

### Features

### Fixes

* Convert file to str in helper `split_by_paragraph` for `partition_text`

## 0.5.8

### Enhancements

* Update `elements_to_json` to return string when filename is not specified
* `elements_from_json` may take a string instead of a filename with the `text` kwarg
* `detect_filetype` now does a final fallback to file extension.
* Empty tags are now skipped during the depth check for HTML processing.

### Features

* Add local file system to `unstructured-ingest`
* Add `--max-docs` parameter to `unstructured-ingest`
* Added `partition_msg` for processing MSFT Outlook .msg files.

### Fixes

* `convert_file_to_text` now passes through the `source_format` and `target_format` kwargs.
  Previously they were hard coded.
* Partitioning functions that accept a `text` kwarg no longer raise an error if an empty
  string is passed (and empty list of elements is returned instead).
* `partition_json` no longer fails if the input is an empty list.
* Fixed bug in `chunk_by_attention_window` that caused the last word in segments to be cut-off
  in some cases.

### BREAKING CHANGES

* `stage_for_transformers` now returns a list of elements, making it consistent with other
  staging bricks

## 0.5.7

### Enhancements

* Refactored codebase using `exactly_one`
* Adds ability to pass headers when passing a url in partition_html()
* Added optional `content_type` and `file_filename` parameters to `partition()` to bypass file detection

### Features

* Add `--flatten-metadata` parameter to `unstructured-ingest`
* Add `--fields-include` parameter to `unstructured-ingest`

### Fixes

## 0.5.6

### Enhancements

* `contains_english_word()`, used heavily in text processing, is 10x faster.

### Features

* Add `--metadata-include` and `--metadata-exclude` parameters to `unstructured-ingest`
* Add `clean_non_ascii_chars` to remove non-ascii characters from unicode string

### Fixes

* Fix problem with PDF partition (duplicated test)

## 0.5.4

### Enhancements

* Added Biomedical literature connector for ingest cli.
* Add `FsspecConnector` to easily integrate any existing `fsspec` filesystem as a connector.
* Rename `s3_connector.py` to `s3.py` for readability and consistency with the
  rest of the connectors.
* Now `S3Connector` relies on `s3fs` instead of on `boto3`, and it inherits
  from `FsspecConnector`.
* Adds an `UNSTRUCTURED_LANGUAGE_CHECKS` environment variable to control whether or not language
  specific checks like vocabulary and POS tagging are applied. Set to `"true"` for higher
  resolution partitioning and `"false"` for faster processing.
* Improves `detect_filetype` warning to include filename when provided.
* Adds a "fast" strategy for partitioning PDFs with PDFMiner. Also falls back to the "fast"
  strategy if detectron2 is not available.
* Start deprecation life cycle for `unstructured-ingest --s3-url` option, to be deprecated in
  favor of `--remote-url`.

### Features

* Add `AzureBlobStorageConnector` based on its `fsspec` implementation inheriting
from `FsspecConnector`
* Add `partition_epub` for partitioning e-books in EPUB3 format.

### Fixes

* Fixes processing for text files with `message/rfc822` MIME type.
* Open xml files in read-only mode when reading contents to construct an XMLDocument.

## 0.5.3

### Enhancements

* `auto.partition()` can now load Unstructured ISD json documents.
* Simplify partitioning functions.
* Improve logging for ingest CLI.

### Features

* Add `--wikipedia-auto-suggest` argument to the ingest CLI to disable automatic redirection
  to pages with similar names.
* Add setup script for Amazon Linux 2
* Add optional `encoding` argument to the `partition_(text/email/html)` functions.
* Added Google Drive connector for ingest cli.
* Added Gitlab connector for ingest cli.

### Fixes

## 0.5.2

### Enhancements

* Fully move from printing to logging.
* `unstructured-ingest` now uses a default `--download_dir` of `$HOME/.cache/unstructured/ingest`
rather than a "tmp-ingest-" dir in the working directory.

### Features

### Fixes

* `setup_ubuntu.sh` no longer fails in some contexts by interpreting
`DEBIAN_FRONTEND=noninteractive` as a command
* `unstructured-ingest` no longer re-downloads files when --preserve-downloads
is used without --download-dir.
* Fixed an issue that was causing text to be skipped in some HTML documents.

## 0.5.1

### Enhancements

### Features

### Fixes

* Fixes an error causing JavaScript to appear in the output of `partition_html` sometimes.
* Fix several issues with the `requires_dependencies` decorator, including the error message
  and how it was used, which had caused an error for `unstructured-ingest --github-url ...`.

## 0.5.0

### Enhancements

* Add `requires_dependencies` Python decorator to check dependencies are installed before
  instantiating a class or running a function

### Features

* Added Wikipedia connector for ingest cli.

### Fixes

* Fix `process_document` file cleaning on failure
* Fixes an error introduced in the metadata tracking commit that caused `NarrativeText`
  and `FigureCaption` elements to be represented as `Text` in HTML documents.

## 0.4.16

### Enhancements

* Fallback to using file extensions for filetype detection if `libmagic` is not present

### Features

* Added setup script for Ubuntu
* Added GitHub connector for ingest cli.
* Added `partition_md` partitioner.
* Added Reddit connector for ingest cli.

### Fixes

* Initializes connector properly in ingest.main::MainProcess
* Restricts version of unstructured-inference to avoid multithreading issue

## 0.4.15

### Enhancements

* Added `elements_to_json` and `elements_from_json` for easier serialization/deserialization
* `convert_to_dict`, `dict_to_elements` and `convert_to_csv` are now aliases for functions
  that use the ISD terminology.

### Fixes

* Update to ensure all elements are preserved during serialization/deserialization

## 0.4.14

* Automatically install `nltk` models in the `tokenize` module.

## 0.4.13

* Fixes unstructured-ingest cli.

## 0.4.12

* Adds console_entrypoint for unstructured-ingest, other structure/doc updates related to ingest.
* Add `parser` parameter to `partition_html`.

## 0.4.11

* Adds `partition_doc` for partitioning Word documents in `.doc` format. Requires `libreoffice`.
* Adds `partition_ppt` for partitioning PowerPoint documents in `.ppt` format. Requires `libreoffice`.

## 0.4.10

* Fixes `ElementMetadata` so that it's JSON serializable when the filename is a `Path` object.

## 0.4.9

* Added ingest modules and s3 connector, sample ingest script
* Default to `url=None` for `partition_pdf` and `partition_image`
* Add ability to skip English specific check by setting the `UNSTRUCTURED_LANGUAGE` env var to `""`.
* Document `Element` objects now track metadata

## 0.4.8

* Modified XML and HTML parsers not to load comments.

## 0.4.7

* Added the ability to pull an HTML document from a url in `partition_html`.
* Added the the ability to get file summary info from lists of filenames and lists
  of file contents.
* Added optional page break to `partition` for `.pptx`, `.pdf`, images, and `.html` files.
* Added `to_dict` method to document elements.
* Include more unicode quotes in `replace_unicode_quotes`.

## 0.4.6

* Loosen the default cap threshold to `0.5`.
* Add a `UNSTRUCTURED_NARRATIVE_TEXT_CAP_THRESHOLD` environment variable for controlling
  the cap ratio threshold.
* Unknown text elements are identified as `Text` for HTML and plain text documents.
* `Body Text` styles no longer default to `NarrativeText` for Word documents. The style information
  is insufficient to determine that the text is narrative.
* Upper cased text is lower cased before checking for verbs. This helps avoid some missed verbs.
* Adds an `Address` element for capturing elements that only contain an address.
* Suppress the `UserWarning` when detectron is called.
* Checks that titles and narrative test have at least one English word.
* Checks that titles and narrative text are at least 50% alpha characters.
* Restricts titles to a maximum word length. Adds a `UNSTRUCTURED_TITLE_MAX_WORD_LENGTH`
  environment variable for controlling the max number of words in a title.
* Updated `partition_pptx` to order the elements on the page

## 0.4.4

* Updated `partition_pdf` and `partition_image` to return `unstructured` `Element` objects
* Fixed the healthcheck url path when partitioning images and PDFs via API
* Adds an optional `coordinates` attribute to document objects
* Adds `FigureCaption` and `CheckBox` document elements
* Added ability to split lists detected in `LayoutElement` objects
* Adds `partition_pptx` for partitioning PowerPoint documents
* LayoutParser models now download from HugginfaceHub instead of DropBox
* Fixed file type detection for XML and HTML files on Amazone Linux

## 0.4.3

* Adds `requests` as a base dependency
* Fix in `exceeds_cap_ratio` so the function doesn't break with empty text
* Fix bug in `_parse_received_data`.
* Update `detect_filetype` to properly handle `.doc`, `.xls`, and `.ppt`.

## 0.4.2

* Added `partition_image` to process documents in an image format.
* Fixed utf-8 encoding error in `partition_email` with attachments for `text/html`

## 0.4.1

* Added support for text files in the `partition` function
* Pinned `opencv-python` for easier installation on Linux

## 0.4.0

* Added generic `partition` brick that detects the file type and routes a file to the appropriate
  partitioning brick.
* Added a file type detection module.
* Updated `partition_html` and `partition_eml` to support file-like objects in 'rb' mode.
* Cleaning brick for removing ordered bullets `clean_ordered_bullets`.
* Extract brick method for ordered bullets `extract_ordered_bullets`.
* Test for `clean_ordered_bullets`.
* Test for `extract_ordered_bullets`.
* Added `partition_docx` for pre-processing Word Documents.
* Added new REGEX patterns to extract email header information
* Added new functions to extract header information `parse_received_data` and `partition_header`
* Added new function to parse plain text files `partition_text`
* Added new cleaners functions `extract_ip_address`, `extract_ip_address_name`, `extract_mapi_id`, `extract_datetimetz`
* Add new `Image` element and function to find embedded images `find_embedded_images`
* Added `get_directory_file_info` for summarizing information about source documents

## 0.3.5

* Add support for local inference
* Add new pattern to recognize plain text dash bullets
* Add test for bullet patterns
* Fix for `partition_html` that allows for processing `div` tags that have both text and child
  elements
* Add ability to extract document metadata from `.docx`, `.xlsx`, and `.jpg` files.
* Helper functions for identifying and extracting phone numbers
* Add new function `extract_attachment_info` that extracts and decodes the attachment
of an email.
* Staging brick to convert a list of `Element`s to a `pandas` dataframe.
* Add plain text functionality to `partition_email`

## 0.3.4

* Python-3.7 compat

## 0.3.3

* Removes BasicConfig from logger configuration
* Adds the `partition_email` partitioning brick
* Adds the `replace_mime_encodings` cleaning bricks
* Small fix to HTML parsing related to processing list items with sub-tags
* Add `EmailElement` data structure to store email documents

## 0.3.2

* Added `translate_text` brick for translating text between languages
* Add an `apply` method to make it easier to apply cleaners to elements

## 0.3.1

* Added \_\_init.py\_\_ to `partition`

## 0.3.0

* Implement staging brick for Argilla. Converts lists of `Text` elements to `argilla` dataset classes.
* Removing the local PDF parsing code and any dependencies and tests.
* Reorganizes the staging bricks in the unstructured.partition module
* Allow entities to be passed into the Datasaur staging brick
* Added HTML escapes to the `replace_unicode_quotes` brick
* Fix bad responses in partition_pdf to raise ValueError
* Adds `partition_html` for partitioning HTML documents.

## 0.2.6

* Small change to how \_read is placed within the inheritance structure since it doesn't really apply to pdf
* Add partitioning brick for calling the document image analysis API

## 0.2.5

* Update python requirement to >=3.7

## 0.2.4

* Add alternative way of importing `Final` to support google colab

## 0.2.3

* Add cleaning bricks for removing prefixes and postfixes
* Add cleaning bricks for extracting text before and after a pattern

## 0.2.2

* Add staging brick for Datasaur

## 0.2.1

* Added brick to convert an ISD dictionary to a list of elements
* Update `PDFDocument` to use the `from_file` method
* Added staging brick for CSV format for ISD (Initial Structured Data) format.
* Added staging brick for separating text into attention window size chunks for `transformers`.
* Added staging brick for LabelBox.
* Added ability to upload LabelStudio predictions
* Added utility function for JSONL reading and writing
* Added staging brick for CSV format for Prodigy
* Added staging brick for Prodigy
* Added ability to upload LabelStudio annotations
* Added text_field and id_field to stage_for_label_studio signature

## 0.2.0

* Initial release of unstructured<|MERGE_RESOLUTION|>--- conflicted
+++ resolved
@@ -4,12 +4,9 @@
 
 * **Adds data source properties to SharePoint, Outlook, Onedrive, Reddit, and Slack connectors** These properties (date_created, date_modified, version, source_url, record_locator) are written to element metadata during ingest, mapping elements to information about the document source from which they derive. This functionality enables downstream applications to reveal source document applications, e.g. a link to a GDrive doc, Salesforce record, etc.
 * **Add functionality to save embedded images in PDF's separately as images** This allows users to save embedded images in PDF's separately as images, given some directory path. The saved image path is written to the metadata for the Image element. Downstream applications may benefit by providing users with image links from relevant "hits."
-<<<<<<< HEAD
+* **Azure Cognite Search destination connector** New Azure Cognitive Search destination connector added to ingest CLI.  Users may now use `unstructured-ingest` to write partitioned data from over 20 data sources (so far) to an Azure Cognitive Search index.
 * **Deduplicate nested elements to reduce noise in partition pdf or image results** Using `unstructured-inference==0.6.1`, which adds post processing steps to remove nested elements to reduce noise in the end results.
 * **Use `yolox_quantized` as default element detection model to improve table detection recall** `yolox_quantized` detects more diverse types of elements than current default `detectron` model and it improves the recall of table element detection. As part of the switch the element type `Section-header` is now mapped to `Title` so that `yolox` detected elements reproduces the same category types as `detectron` after mapping.
-=======
-* **Azure Cognite Search destination connector** New Azure Cognitive Search destination connector added to ingest CLI.  Users may now use `unstructured-ingest` to write partitioned data from over 20 data sources (so far) to an Azure Cognitive Search index.
->>>>>>> bd49cfba
 
 ### Features
 
@@ -23,7 +20,7 @@
 * **Fixes SharePoint connector failures if any document has an unsupported filetype** Problem: Currently the entire connector ingest run fails if a single IngestDoc has an unsupported filetype. This is because a ValueError is raised in the IngestDoc's `__post_init__`. Fix: Adds a try/catch when the IngestConnector runs get_ingest_docs such that the error is logged but all processable documents->IngestDocs are still instantiated and returned. Importance: Allows users to ingest SharePoint content even when some files with unsupported filetypes exist there.
 
 * **Fix badly initialized Formula** Problem: YoloX contain new types of elements, when loading a document that contain formulas a new element of that class
-should be generated, however the Formula class inherits from Element instead of Text. After this change the element is correctly created with the correct class 
+should be generated, however the Formula class inherits from Element instead of Text. After this change the element is correctly created with the correct class
 allowing the document to be loaded. Fix: Change parent class for Formula to Text. Importance: Crucial to be able to load documents that contain formulas.
 
 ## 0.10.16
