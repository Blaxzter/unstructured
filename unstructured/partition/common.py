--- conflicted
+++ resolved
@@ -1,10 +1,7 @@
 from __future__ import annotations
 
-<<<<<<< HEAD
+import numbers
 import numpy as np
-=======
-import numbers
->>>>>>> 50db2abd
 import os
 import subprocess
 from collections import defaultdict
