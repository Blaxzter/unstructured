--- conflicted
+++ resolved
@@ -722,6 +722,9 @@
         # -- defined in a subclass.
         self.text = self.text if hasattr(self, "text") else ""
 
+    def __str__(self):
+        return self.text
+
     def convert_coordinates_to_new_system(
         self, new_system: CoordinateSystem, in_place: bool = True
     ) -> Optional[Points]:
@@ -751,7 +754,21 @@
 
         return new_coordinates
 
-<<<<<<< HEAD
+    def id_to_hash(self, index_in_sequence: int) -> str:
+        """Calculates and assigns a deterministic hash as an ID.
+
+        The hash ID is based on element's text, and index in sequence.
+
+        Args:
+            index_in_sequence: The index of the element in the sequence of elements.
+
+        Returns:
+            The first 32 characters of the SHA256 hash of the concatenated input parameters.
+        """
+        data = f"{self.text}{index_in_sequence}"
+        self.id = hashlib.sha256(data.encode()).hexdigest()[:32]
+        return self.id
+
     def to_dict(self) -> dict[str, Any]:
         return {
             "type": None,
@@ -759,25 +776,6 @@
             "text": self.text,
             "metadata": self.metadata.to_dict(),
         }
-
-    def id_to_hash(self, index_in_sequence: int) -> str:
-        """Calculates and assigns a deterministic hash as an ID.
-
-        The hash ID is based on element's text, and index in sequence.
-
-        Args:
-            index_in_sequence: The index of the element in the sequence of elements.
-
-        Returns:
-            The first 32 characters of the SHA256 hash of the concatenated input parameters.
-        """
-        data = f"{self.text}{index_in_sequence}"
-        self.id = hashlib.sha256(data.encode()).hexdigest()[:32]
-        return self.id
-=======
-    def __str__(self):
-        return self.text
->>>>>>> 63fc2a10
 
 
 class CheckBox(Element):
@@ -863,20 +861,8 @@
             ),
         )
 
-<<<<<<< HEAD
     def __str__(self):
         return self.text
-=======
-    def to_dict(self) -> dict[str, Any]:
-        """Serialize to JSON-compatible (str keys) dict."""
-        out = super().to_dict()
-        out["element_id"] = self.id
-        out["type"] = self.category
-        out["text"] = self.text
-        if self.embeddings:
-            out["embeddings"] = self.embeddings
-        return out
->>>>>>> 63fc2a10
 
     def apply(self, *cleaners: Callable[[str], str]):
         """Applies a cleaning brick to the text element.
