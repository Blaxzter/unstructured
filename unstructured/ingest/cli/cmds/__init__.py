from __future__ import annotations

import collections
import typing as t

from unstructured.ingest.cli.base.src import BaseSrcCmd

from .airtable import get_base_src_cmd as airtable_base_src_cmd
from .azure import get_base_dest_cmd as azure_base_dest_cmd
from .azure import get_base_src_cmd as azure_base_src_cmd
from .azure_cognitive_search import get_base_dest_cmd as azure_cognitive_search_base_dest_cmd
from .biomed import get_base_src_cmd as biomed_base_src_cmd
from .box import get_base_dest_cmd as box_base_dest_cmd
from .box import get_base_src_cmd as box_base_src_cmd
from .confluence import get_base_src_cmd as confluence_base_src_cmd
from .delta_table import get_base_dest_cmd as delta_table_dest_cmd
from .delta_table import get_base_src_cmd as delta_table_base_src_cmd
from .discord import get_base_src_cmd as discord_base_src_cmd
from .dropbox import get_base_dest_cmd as dropbox_base_dest_cmd
from .dropbox import get_base_src_cmd as dropbox_base_src_cmd
from .elasticsearch import get_base_src_cmd as elasticsearch_base_src_cmd
from .fsspec import get_base_dest_cmd as fsspec_base_dest_cmd
from .fsspec import get_base_src_cmd as fsspec_base_src_cmd
from .gcs import get_base_dest_cmd as gcs_base_dest_cmd
from .gcs import get_base_src_cmd as gcs_base_src_cmd
from .github import get_base_src_cmd as github_base_src_cmd
from .gitlab import get_base_src_cmd as gitlab_base_src_cmd
from .google_drive import get_base_src_cmd as google_drive_base_src_cmd
from .jira import get_base_src_cmd as jira_base_src_cmd
from .local import get_base_src_cmd as local_base_src_cmd
from .mongodb import get_base_dest_cmd as mongo_base_dest_cmd
from .notion import get_base_src_cmd as notion_base_src_cmd
from .onedrive import get_base_src_cmd as onedrive_base_src_cmd
from .outlook import get_base_src_cmd as outlook_base_src_cmd
from .reddit import get_base_src_cmd as reddit_base_src_cmd
from .s3 import get_base_dest_cmd as s3_base_dest_cmd
from .s3 import get_base_src_cmd as s3_base_src_cmd
from .salesforce import get_base_src_cmd as salesforce_base_src_cmd
from .sharepoint import get_base_src_cmd as sharepoint_base_src_cmd
from .slack import get_base_src_cmd as slack_base_src_cmd
from .sql import get_base_dest_cmd as sql_base_dest_cmd
from .wikipedia import get_base_src_cmd as wikipedia_base_src_cmd

if t.TYPE_CHECKING:
    from unstructured.ingest.cli.base.dest import BaseDestCmd

base_src_cmd_fns: t.List[t.Callable[[], BaseSrcCmd]] = [
    airtable_base_src_cmd,
    azure_base_src_cmd,
    biomed_base_src_cmd,
    box_base_src_cmd,
    confluence_base_src_cmd,
    delta_table_base_src_cmd,
    discord_base_src_cmd,
    dropbox_base_src_cmd,
    elasticsearch_base_src_cmd,
    fsspec_base_src_cmd,
    gcs_base_src_cmd,
    github_base_src_cmd,
    gitlab_base_src_cmd,
    google_drive_base_src_cmd,
    jira_base_src_cmd,
    local_base_src_cmd,
    notion_base_src_cmd,
    onedrive_base_src_cmd,
    outlook_base_src_cmd,
    reddit_base_src_cmd,
    salesforce_base_src_cmd,
    sharepoint_base_src_cmd,
    slack_base_src_cmd,
    s3_base_src_cmd,
    wikipedia_base_src_cmd,
]

# Make sure there are not overlapping names
src_cmd_names = [b().cmd_name for b in base_src_cmd_fns]
src_duplicates = [item for item, count in collections.Counter(src_cmd_names).items() if count > 1]
if src_duplicates:
    raise ValueError(
        "multiple base src commands defined with the same names: {}".format(
            ", ".join(src_duplicates),
        ),
    )

base_dest_cmd_fns: t.List[t.Callable[[], "BaseDestCmd"]] = [
    azure_base_dest_cmd,
    box_base_dest_cmd,
    dropbox_base_dest_cmd,
    fsspec_base_dest_cmd,
    gcs_base_dest_cmd,
    s3_base_dest_cmd,
    azure_cognitive_search_base_dest_cmd,
    delta_table_dest_cmd,
<<<<<<< HEAD
    sql_base_dest_cmd,
=======
    mongo_base_dest_cmd,
>>>>>>> e6637592
]

# Make sure there are not overlapping names
dest_cmd_names = [b().cmd_name for b in base_dest_cmd_fns]
dest_duplicates = [item for item, count in collections.Counter(dest_cmd_names).items() if count > 1]
if dest_duplicates:
    raise ValueError(
        "multiple base dest commands defined with the same names: {}".format(
            ", ".join(dest_duplicates),
        ),
    )

__all__ = [
    "base_src_cmd_fns",
    "base_dest_cmd_fns",
]<|MERGE_RESOLUTION|>--- conflicted
+++ resolved
@@ -91,11 +91,8 @@
     s3_base_dest_cmd,
     azure_cognitive_search_base_dest_cmd,
     delta_table_dest_cmd,
-<<<<<<< HEAD
     sql_base_dest_cmd,
-=======
     mongo_base_dest_cmd,
->>>>>>> e6637592
 ]
 
 # Make sure there are not overlapping names
