# For most projects, this workflow file will not need changing; you simply need
# to commit it to your repository.
#
# You may wish to alter this file to override the set of languages analyzed,
# or to provide custom queries or build logic.
#
# ******** NOTE ********
# We have attempted to detect the languages in your repository. Please check
# the `language` matrix defined below to confirm you have the correct set of
# supported CodeQL languages.
#
name: "CodeQL"

on:
  push:
    branches: [ main ]
  pull_request:
    # The branches below must be a subset of the branches above
    branches: [ main ]
<<<<<<< HEAD
=======
    # known issue that codeql doesn't support merge_queue event, recommendation is to skip it on merge_queue
    # https://github.com/github/codeql-action/issues/1572 and https://github.com/github/codeql-action/issues/1537
>>>>>>> 46cb1b64
  schedule:
    - cron: '21 21 * * 5'

jobs:
  skip_conditions:
    runs-on: ubuntu-latest
    outputs:
      no_code_changes: ${{ steps.version_only_change.outputs.should_skip }}
    steps:
    - id: version_only_change
      uses: fkirc/skip-duplicate-actions@v5
      with:
        paths_ignore: '["unstructured/__version__.py", "CHANGELOG.md"]'
        
  analyze:
    name: Analyze
    runs-on: ubuntu-latest
    needs: skip_conditions
    if: needs.skip_conditions.outputs.no_code_changes == 'false'
    permissions:
      actions: read
      contents: read
      security-events: write

    strategy:
      fail-fast: false
      matrix:
        language: [ 'python' ]
        # CodeQL supports [ 'cpp', 'csharp', 'go', 'java', 'javascript', 'python', 'ruby' ]
        # Learn more about CodeQL language support at https://aka.ms/codeql-docs/language-support

    steps:
    - name: Checkout repository
      uses: actions/checkout@v3

    # Initializes the CodeQL tools for scanning.
    - name: Initialize CodeQL
      uses: github/codeql-action/init@v2
      with:
        languages: ${{ matrix.language }}
        # If you wish to specify custom queries, you can do so here or in a config file.
        # By default, queries listed here will override any specified in a config file.
        # Prefix the list here with "+" to use these queries and those in the config file.
        
        # Details on CodeQL's query packs refer to : https://docs.github.com/en/code-security/code-scanning/automatically-scanning-your-code-for-vulnerabilities-and-errors/configuring-code-scanning#using-queries-in-ql-packs
        # queries: security-extended,security-and-quality

        
    # Autobuild attempts to build any compiled languages  (C/C++, C#, or Java).
    # If this step fails, then you should remove it and run the build manually (see below)
    - name: Autobuild
      uses: github/codeql-action/autobuild@v2

    # ℹ️ Command-line programs to run using the OS shell.
    # 📚 See https://docs.github.com/en/actions/using-workflows/workflow-syntax-for-github-actions#jobsjob_idstepsrun

    #   If the Autobuild fails above, remove it and uncomment the following three lines. 
    #   modify them (or add more) to build your code if your project, please refer to the EXAMPLE below for guidance.

    # - run: |
    #   echo "Run, Build Application using script"
    #   ./location_of_script_within_repo/buildscript.sh

    - name: Perform CodeQL Analysis
      uses: github/codeql-action/analyze@v2
      with:
        category: "/language:${{matrix.language}}"<|MERGE_RESOLUTION|>--- conflicted
+++ resolved
@@ -17,11 +17,8 @@
   pull_request:
     # The branches below must be a subset of the branches above
     branches: [ main ]
-<<<<<<< HEAD
-=======
     # known issue that codeql doesn't support merge_queue event, recommendation is to skip it on merge_queue
     # https://github.com/github/codeql-action/issues/1572 and https://github.com/github/codeql-action/issues/1537
->>>>>>> 46cb1b64
   schedule:
     - cron: '21 21 * * 5'
 
